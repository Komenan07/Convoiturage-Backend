{
  error: MongooseError: Connection.prototype.close() no longer accepts a callback
      at NativeConnection.close (C:\Projet perso\Convoiturage-Backend2\node_modules\mongoose\lib\connection.js:856:11)
      at Server.<anonymous> (C:\Projet perso\Convoiturage-Backend2\server.js:237:29)
      at Object.onceWrapper (node:events:632:28)
      at Server.emit (node:events:518:28)
      at emitCloseNT (node:net:2418:8)
      at process.processTicksAndRejections (node:internal/process/task_queues:89:21),
  level: 'error',
  message: 'unhandledRejection: Connection.prototype.close() no longer accepts a callback\n' +
    'MongooseError: Connection.prototype.close() no longer accepts a callback\n' +
    '    at NativeConnection.close (C:\\Projet perso\\Convoiturage-Backend2\\node_modules\\mongoose\\lib\\connection.js:856:11)\n' +
    '    at Server.<anonymous> (C:\\Projet perso\\Convoiturage-Backend2\\server.js:237:29)\n' +
    '    at Object.onceWrapper (node:events:632:28)\n' +
    '    at Server.emit (node:events:518:28)\n' +
    '    at emitCloseNT (node:net:2418:8)\n' +
    '    at process.processTicksAndRejections (node:internal/process/task_queues:89:21)',
  stack: 'MongooseError: Connection.prototype.close() no longer accepts a callback\n' +
    '    at NativeConnection.close (C:\\Projet perso\\Convoiturage-Backend2\\node_modules\\mongoose\\lib\\connection.js:856:11)\n' +
    '    at Server.<anonymous> (C:\\Projet perso\\Convoiturage-Backend2\\server.js:237:29)\n' +
    '    at Object.onceWrapper (node:events:632:28)\n' +
    '    at Server.emit (node:events:518:28)\n' +
    '    at emitCloseNT (node:net:2418:8)\n' +
    '    at process.processTicksAndRejections (node:internal/process/task_queues:89:21)',
  rejection: true,
  date: 'Sat Aug 09 2025 16:49:02 GMT+0000 (temps universel coordonné)',
  process: {
    pid: 1892,
    uid: null,
    gid: null,
    cwd: 'C:\\Projet perso\\Convoiturage-Backend2',
    execPath: 'C:\\Program Files\\nodejs\\node.exe',
    version: 'v22.15.0',
    argv: [
      'C:\\Program Files\\nodejs\\node.exe',
      'C:\\Projet perso\\Convoiturage-Backend2\\server'
    ],
    memoryUsage: {
      rss: 70361088,
      heapTotal: 34893824,
      heapUsed: 31518928,
      external: 38947516,
      arrayBuffers: 36509959
    }
  },
  os: { loadavg: [ 0, 0, 0 ], uptime: 16773.781 },
  trace: [
    {
      column: 11,
      file: 'C:\\Projet perso\\Convoiturage-Backend2\\node_modules\\mongoose\\lib\\connection.js',
      function: 'NativeConnection.close',
      line: 856,
      method: 'close',
      native: false
    },
    {
      column: 29,
      file: 'C:\\Projet perso\\Convoiturage-Backend2\\server.js',
      function: null,
      line: 237,
      method: null,
      native: false
    },
    {
      column: 28,
      file: 'node:events',
      function: 'Object.onceWrapper',
      line: 632,
      method: 'onceWrapper',
      native: false
    },
    {
      column: 28,
      file: 'node:events',
      function: 'Server.emit',
      line: 518,
      method: 'emit',
      native: false
    },
    {
      column: 8,
      file: 'node:net',
      function: 'emitCloseNT',
      line: 2418,
      method: null,
      native: false
    },
    {
      column: 21,
      file: 'node:internal/process/task_queues',
      function: 'process.processTicksAndRejections',
      line: 89,
      method: 'processTicksAndRejections',
      native: false
    }
  ],
  service: 'covoiturage-api',
  environment: 'development',
  version: '1.0.0',
  timestamp: '2025-08-09 16:49:02'
}
{
  error: MongooseError: Connection.prototype.close() no longer accepts a callback
      at NativeConnection.close (C:\Projet perso\Convoiturage-Backend2\node_modules\mongoose\lib\connection.js:856:11)
      at Server.<anonymous> (C:\Projet perso\Convoiturage-Backend2\server.js:237:29)
      at Object.onceWrapper (node:events:632:28)
      at Server.emit (node:events:518:28)
      at emitCloseNT (node:net:2418:8)
      at process.processTicksAndRejections (node:internal/process/task_queues:89:21),
  level: 'error',
  message: 'unhandledRejection: Connection.prototype.close() no longer accepts a callback\n' +
    'MongooseError: Connection.prototype.close() no longer accepts a callback\n' +
    '    at NativeConnection.close (C:\\Projet perso\\Convoiturage-Backend2\\node_modules\\mongoose\\lib\\connection.js:856:11)\n' +
    '    at Server.<anonymous> (C:\\Projet perso\\Convoiturage-Backend2\\server.js:237:29)\n' +
    '    at Object.onceWrapper (node:events:632:28)\n' +
    '    at Server.emit (node:events:518:28)\n' +
    '    at emitCloseNT (node:net:2418:8)\n' +
    '    at process.processTicksAndRejections (node:internal/process/task_queues:89:21)',
  stack: 'MongooseError: Connection.prototype.close() no longer accepts a callback\n' +
    '    at NativeConnection.close (C:\\Projet perso\\Convoiturage-Backend2\\node_modules\\mongoose\\lib\\connection.js:856:11)\n' +
    '    at Server.<anonymous> (C:\\Projet perso\\Convoiturage-Backend2\\server.js:237:29)\n' +
    '    at Object.onceWrapper (node:events:632:28)\n' +
    '    at Server.emit (node:events:518:28)\n' +
    '    at emitCloseNT (node:net:2418:8)\n' +
    '    at process.processTicksAndRejections (node:internal/process/task_queues:89:21)',
  rejection: true,
  date: 'Sat Aug 09 2025 17:08:37 GMT+0000 (temps universel coordonné)',
  process: {
    pid: 10852,
    uid: null,
    gid: null,
    cwd: 'C:\\Projet perso\\Convoiturage-Backend2',
    execPath: 'C:\\Program Files\\nodejs\\node.exe',
    version: 'v22.15.0',
    argv: [
      'C:\\Program Files\\nodejs\\node.exe',
      'C:\\Projet perso\\Convoiturage-Backend2\\server'
    ],
    memoryUsage: {
      rss: 78131200,
      heapTotal: 34631680,
      heapUsed: 31527840,
      external: 38947516,
      arrayBuffers: 36509959
    }
  },
  os: { loadavg: [ 0, 0, 0 ], uptime: 17948.593 },
  trace: [
    {
      column: 11,
      file: 'C:\\Projet perso\\Convoiturage-Backend2\\node_modules\\mongoose\\lib\\connection.js',
      function: 'NativeConnection.close',
      line: 856,
      method: 'close',
      native: false
    },
    {
      column: 29,
      file: 'C:\\Projet perso\\Convoiturage-Backend2\\server.js',
      function: null,
      line: 237,
      method: null,
      native: false
    },
    {
      column: 28,
      file: 'node:events',
      function: 'Object.onceWrapper',
      line: 632,
      method: 'onceWrapper',
      native: false
    },
    {
      column: 28,
      file: 'node:events',
      function: 'Server.emit',
      line: 518,
      method: 'emit',
      native: false
    },
    {
      column: 8,
      file: 'node:net',
      function: 'emitCloseNT',
      line: 2418,
      method: null,
      native: false
    },
    {
      column: 21,
      file: 'node:internal/process/task_queues',
      function: 'process.processTicksAndRejections',
      line: 89,
      method: 'processTicksAndRejections',
      native: false
    }
  ],
  service: 'covoiturage-api',
  environment: 'development',
  version: '1.0.0',
  timestamp: '2025-08-09 17:08:37'
}
{
  error: MongooseError: Connection.prototype.close() no longer accepts a callback
      at NativeConnection.close (C:\Projet perso\Convoiturage-Backend2\node_modules\mongoose\lib\connection.js:856:11)
      at Server.<anonymous> (C:\Projet perso\Convoiturage-Backend2\server.js:237:29)
      at Object.onceWrapper (node:events:632:28)
      at Server.emit (node:events:518:28)
      at emitCloseNT (node:net:2418:8)
      at process.processTicksAndRejections (node:internal/process/task_queues:89:21),
  level: 'error',
  message: 'unhandledRejection: Connection.prototype.close() no longer accepts a callback\n' +
    'MongooseError: Connection.prototype.close() no longer accepts a callback\n' +
    '    at NativeConnection.close (C:\\Projet perso\\Convoiturage-Backend2\\node_modules\\mongoose\\lib\\connection.js:856:11)\n' +
    '    at Server.<anonymous> (C:\\Projet perso\\Convoiturage-Backend2\\server.js:237:29)\n' +
    '    at Object.onceWrapper (node:events:632:28)\n' +
    '    at Server.emit (node:events:518:28)\n' +
    '    at emitCloseNT (node:net:2418:8)\n' +
    '    at process.processTicksAndRejections (node:internal/process/task_queues:89:21)',
  stack: 'MongooseError: Connection.prototype.close() no longer accepts a callback\n' +
    '    at NativeConnection.close (C:\\Projet perso\\Convoiturage-Backend2\\node_modules\\mongoose\\lib\\connection.js:856:11)\n' +
    '    at Server.<anonymous> (C:\\Projet perso\\Convoiturage-Backend2\\server.js:237:29)\n' +
    '    at Object.onceWrapper (node:events:632:28)\n' +
    '    at Server.emit (node:events:518:28)\n' +
    '    at emitCloseNT (node:net:2418:8)\n' +
    '    at process.processTicksAndRejections (node:internal/process/task_queues:89:21)',
  rejection: true,
  date: 'Sat Aug 09 2025 17:33:20 GMT+0000 (temps universel coordonné)',
  process: {
    pid: 11596,
    uid: null,
    gid: null,
    cwd: 'C:\\Projet perso\\Convoiturage-Backend2',
    execPath: 'C:\\Program Files\\nodejs\\node.exe',
    version: 'v22.15.0',
    argv: [
      'C:\\Program Files\\nodejs\\node.exe',
      'C:\\Projet perso\\Convoiturage-Backend2\\server'
    ],
    memoryUsage: {
      rss: 71065600,
      heapTotal: 35155968,
      heapUsed: 31531312,
      external: 38947516,
      arrayBuffers: 36509959
    }
  },
  os: { loadavg: [ 0, 0, 0 ], uptime: 19430.953 },
  trace: [
    {
      column: 11,
      file: 'C:\\Projet perso\\Convoiturage-Backend2\\node_modules\\mongoose\\lib\\connection.js',
      function: 'NativeConnection.close',
      line: 856,
      method: 'close',
      native: false
    },
    {
      column: 29,
      file: 'C:\\Projet perso\\Convoiturage-Backend2\\server.js',
      function: null,
      line: 237,
      method: null,
      native: false
    },
    {
      column: 28,
      file: 'node:events',
      function: 'Object.onceWrapper',
      line: 632,
      method: 'onceWrapper',
      native: false
    },
    {
      column: 28,
      file: 'node:events',
      function: 'Server.emit',
      line: 518,
      method: 'emit',
      native: false
    },
    {
      column: 8,
      file: 'node:net',
      function: 'emitCloseNT',
      line: 2418,
      method: null,
      native: false
    },
    {
      column: 21,
      file: 'node:internal/process/task_queues',
      function: 'process.processTicksAndRejections',
      line: 89,
      method: 'processTicksAndRejections',
      native: false
    }
  ],
  service: 'covoiturage-api',
  environment: 'development',
  version: '1.0.0',
  timestamp: '2025-08-09 17:33:20'
}
{
  error: MongooseError: Connection.prototype.close() no longer accepts a callback
      at NativeConnection.close (C:\Projet perso\Convoiturage-Backend2\node_modules\mongoose\lib\connection.js:856:11)
      at Server.<anonymous> (C:\Projet perso\Convoiturage-Backend2\server.js:237:29)
      at Object.onceWrapper (node:events:632:28)
      at Server.emit (node:events:518:28)
      at emitCloseNT (node:net:2418:8)
      at process.processTicksAndRejections (node:internal/process/task_queues:89:21),
  level: 'error',
  message: 'unhandledRejection: Connection.prototype.close() no longer accepts a callback\n' +
    'MongooseError: Connection.prototype.close() no longer accepts a callback\n' +
    '    at NativeConnection.close (C:\\Projet perso\\Convoiturage-Backend2\\node_modules\\mongoose\\lib\\connection.js:856:11)\n' +
    '    at Server.<anonymous> (C:\\Projet perso\\Convoiturage-Backend2\\server.js:237:29)\n' +
    '    at Object.onceWrapper (node:events:632:28)\n' +
    '    at Server.emit (node:events:518:28)\n' +
    '    at emitCloseNT (node:net:2418:8)\n' +
    '    at process.processTicksAndRejections (node:internal/process/task_queues:89:21)',
  stack: 'MongooseError: Connection.prototype.close() no longer accepts a callback\n' +
    '    at NativeConnection.close (C:\\Projet perso\\Convoiturage-Backend2\\node_modules\\mongoose\\lib\\connection.js:856:11)\n' +
    '    at Server.<anonymous> (C:\\Projet perso\\Convoiturage-Backend2\\server.js:237:29)\n' +
    '    at Object.onceWrapper (node:events:632:28)\n' +
    '    at Server.emit (node:events:518:28)\n' +
    '    at emitCloseNT (node:net:2418:8)\n' +
    '    at process.processTicksAndRejections (node:internal/process/task_queues:89:21)',
  rejection: true,
  date: 'Sat Aug 09 2025 17:46:54 GMT+0000 (temps universel coordonné)',
  process: {
    pid: 2316,
    uid: null,
    gid: null,
    cwd: 'C:\\Projet perso\\Convoiturage-Backend2',
    execPath: 'C:\\Program Files\\nodejs\\node.exe',
    version: 'v22.15.0',
    argv: [
      'C:\\Program Files\\nodejs\\node.exe',
      'C:\\Projet perso\\Convoiturage-Backend2\\server'
    ],
    memoryUsage: {
      rss: 70549504,
      heapTotal: 34631680,
      heapUsed: 31511736,
      external: 38947516,
      arrayBuffers: 36509959
    }
  },
  os: { loadavg: [ 0, 0, 0 ], uptime: 20244.968 },
  trace: [
    {
      column: 11,
      file: 'C:\\Projet perso\\Convoiturage-Backend2\\node_modules\\mongoose\\lib\\connection.js',
      function: 'NativeConnection.close',
      line: 856,
      method: 'close',
      native: false
    },
    {
      column: 29,
      file: 'C:\\Projet perso\\Convoiturage-Backend2\\server.js',
      function: null,
      line: 237,
      method: null,
      native: false
    },
    {
      column: 28,
      file: 'node:events',
      function: 'Object.onceWrapper',
      line: 632,
      method: 'onceWrapper',
      native: false
    },
    {
      column: 28,
      file: 'node:events',
      function: 'Server.emit',
      line: 518,
      method: 'emit',
      native: false
    },
    {
      column: 8,
      file: 'node:net',
      function: 'emitCloseNT',
      line: 2418,
      method: null,
      native: false
    },
    {
      column: 21,
      file: 'node:internal/process/task_queues',
      function: 'process.processTicksAndRejections',
      line: 89,
      method: 'processTicksAndRejections',
      native: false
    }
  ],
  service: 'covoiturage-api',
  environment: 'development',
  version: '1.0.0',
  timestamp: '2025-08-09 17:46:54'
}
{
  error: ReferenceError: next is not defined
      at inscription (C:\Projet perso\Convoiturage-Backend\controllers\authController.js:95:7)
      at process.processTicksAndRejections (node:internal/process/task_queues:105:5),
  level: 'error',
  message: 'unhandledRejection: next is not defined\n' +
    'ReferenceError: next is not defined\n' +
    '    at inscription (C:\\Projet perso\\Convoiturage-Backend\\controllers\\authController.js:95:7)\n' +
    '    at process.processTicksAndRejections (node:internal/process/task_queues:105:5)',
  stack: 'ReferenceError: next is not defined\n' +
    '    at inscription (C:\\Projet perso\\Convoiturage-Backend\\controllers\\authController.js:95:7)\n' +
    '    at process.processTicksAndRejections (node:internal/process/task_queues:105:5)',
  rejection: true,
  date: 'Tue Aug 12 2025 11:59:26 GMT+0000 (temps universel coordonné)',
  process: {
    pid: 10148,
    uid: null,
    gid: null,
    cwd: 'C:\\Projet perso\\Convoiturage-Backend',
    execPath: 'C:\\Program Files\\nodejs\\node.exe',
    version: 'v22.15.0',
    argv: [
      'C:\\Program Files\\nodejs\\node.exe',
      'C:\\Projet perso\\Convoiturage-Backend\\server.js'
    ],
    memoryUsage: {
      rss: 91811840,
      heapTotal: 47108096,
      heapUsed: 43787856,
      external: 39151284,
      arrayBuffers: 36691453
    }
  },
  os: { loadavg: [ 0, 0, 0 ], uptime: 16332.093 },
  trace: [
    {
      column: 7,
      file: 'C:\\Projet perso\\Convoiturage-Backend\\controllers\\authController.js',
      function: 'inscription',
      line: 95,
      method: null,
      native: false
    },
    {
      column: 5,
      file: 'node:internal/process/task_queues',
      function: 'process.processTicksAndRejections',
      line: 105,
      method: 'processTicksAndRejections',
      native: false
    }
  ],
  service: 'covoiturage-api',
  environment: 'development',
  version: '1.0.0',
  timestamp: '2025-08-12 11:59:26'
}
{
  error: ReferenceError: next is not defined
      at inscription (C:\Projet perso\Convoiturage-Backend\controllers\authController.js:95:7)
      at process.processTicksAndRejections (node:internal/process/task_queues:105:5),
  level: 'error',
  message: 'unhandledRejection: next is not defined\n' +
    'ReferenceError: next is not defined\n' +
    '    at inscription (C:\\Projet perso\\Convoiturage-Backend\\controllers\\authController.js:95:7)\n' +
    '    at process.processTicksAndRejections (node:internal/process/task_queues:105:5)',
  stack: 'ReferenceError: next is not defined\n' +
    '    at inscription (C:\\Projet perso\\Convoiturage-Backend\\controllers\\authController.js:95:7)\n' +
    '    at process.processTicksAndRejections (node:internal/process/task_queues:105:5)',
  rejection: true,
  date: 'Tue Aug 12 2025 12:00:01 GMT+0000 (temps universel coordonné)',
  process: {
    pid: 16436,
    uid: null,
    gid: null,
    cwd: 'C:\\Projet perso\\Convoiturage-Backend',
    execPath: 'C:\\Program Files\\nodejs\\node.exe',
    version: 'v22.15.0',
    argv: [
      'C:\\Program Files\\nodejs\\node.exe',
      'C:\\Projet perso\\Convoiturage-Backend\\server.js'
    ],
    memoryUsage: {
      rss: 91615232,
      heapTotal: 50253824,
      heapUsed: 43396736,
      external: 39089549,
      arrayBuffers: 36629718
    }
  },
  os: { loadavg: [ 0, 0, 0 ], uptime: 16366.953 },
  trace: [
    {
      column: 7,
      file: 'C:\\Projet perso\\Convoiturage-Backend\\controllers\\authController.js',
      function: 'inscription',
      line: 95,
      method: null,
      native: false
    },
    {
      column: 5,
      file: 'node:internal/process/task_queues',
      function: 'process.processTicksAndRejections',
      line: 105,
      method: 'processTicksAndRejections',
      native: false
    }
  ],
  service: 'covoiturage-api',
  environment: 'development',
  version: '1.0.0',
  timestamp: '2025-08-12 12:00:01'
}
{
  error: ReferenceError: next is not defined
      at inscription (C:\Projet perso\Convoiturage-Backend\controllers\authController.js:95:7)
      at process.processTicksAndRejections (node:internal/process/task_queues:105:5),
  level: 'error',
  message: 'unhandledRejection: next is not defined\n' +
    'ReferenceError: next is not defined\n' +
    '    at inscription (C:\\Projet perso\\Convoiturage-Backend\\controllers\\authController.js:95:7)\n' +
    '    at process.processTicksAndRejections (node:internal/process/task_queues:105:5)',
  stack: 'ReferenceError: next is not defined\n' +
    '    at inscription (C:\\Projet perso\\Convoiturage-Backend\\controllers\\authController.js:95:7)\n' +
    '    at process.processTicksAndRejections (node:internal/process/task_queues:105:5)',
  rejection: true,
  date: 'Tue Aug 12 2025 12:00:58 GMT+0000 (temps universel coordonné)',
  process: {
    pid: 9576,
    uid: null,
    gid: null,
    cwd: 'C:\\Projet perso\\Convoiturage-Backend',
    execPath: 'C:\\Program Files\\nodejs\\node.exe',
    version: 'v22.15.0',
    argv: [
      'C:\\Program Files\\nodejs\\node.exe',
      'C:\\Projet perso\\Convoiturage-Backend\\server'
    ],
    memoryUsage: {
      rss: 91000832,
      heapTotal: 47108096,
      heapUsed: 43659328,
      external: 39103275,
      arrayBuffers: 36643444
    }
  },
  os: { loadavg: [ 0, 0, 0 ], uptime: 16424.046 },
  trace: [
    {
      column: 7,
      file: 'C:\\Projet perso\\Convoiturage-Backend\\controllers\\authController.js',
      function: 'inscription',
      line: 95,
      method: null,
      native: false
    },
    {
      column: 5,
      file: 'node:internal/process/task_queues',
      function: 'process.processTicksAndRejections',
      line: 105,
      method: 'processTicksAndRejections',
      native: false
    }
  ],
  service: 'covoiturage-api',
  environment: 'development',
  version: '1.0.0',
  timestamp: '2025-08-12 12:00:58'
}
{
  error: ReferenceError: next is not defined
      at connexion (C:\Projet perso\Convoiturage-Backend\controllers\authController.js:207:5),
  level: 'error',
  message: 'unhandledRejection: next is not defined\n' +
    'ReferenceError: next is not defined\n' +
    '    at connexion (C:\\Projet perso\\Convoiturage-Backend\\controllers\\authController.js:207:5)',
  stack: 'ReferenceError: next is not defined\n' +
    '    at connexion (C:\\Projet perso\\Convoiturage-Backend\\controllers\\authController.js:207:5)',
  rejection: true,
  date: 'Tue Aug 12 2025 16:44:18 GMT+0000 (temps universel coordonné)',
  process: {
    pid: 3956,
    uid: null,
    gid: null,
    cwd: 'C:\\Projet perso\\Convoiturage-Backend',
    execPath: 'C:\\Program Files\\nodejs\\node.exe',
    version: 'v22.15.0',
    argv: [
      'C:\\Program Files\\nodejs\\node.exe',
      'C:\\Projet perso\\Convoiturage-Backend\\server'
    ],
    memoryUsage: {
      rss: 105017344,
      heapTotal: 50778112,
      heapUsed: 48058288,
      external: 40378370,
      arrayBuffers: 37918539
    }
  },
  os: { loadavg: [ 0, 0, 0 ], uptime: 33423.687 },
  trace: [
    {
      column: 5,
      file: 'C:\\Projet perso\\Convoiturage-Backend\\controllers\\authController.js',
      function: 'connexion',
      line: 207,
      method: null,
      native: false
    }
  ],
  service: 'covoiturage-api',
  environment: 'development',
  version: '1.0.0',
  timestamp: '2025-08-12 16:44:18'
}
{
  error: MongooseError: Connection.prototype.close() no longer accepts a callback
      at NativeConnection.close (C:\Projet perso\Convoiturage-Backend\node_modules\mongoose\lib\connection.js:856:11)
      at gracefulShutdown (C:\Projet perso\Convoiturage-Backend\server.js:330:23)
      at process.<anonymous> (C:\Projet perso\Convoiturage-Backend\server.js:342:28)
      at process.emit (node:events:530:35),
  level: 'error',
  message: 'unhandledRejection: Connection.prototype.close() no longer accepts a callback\n' +
    'MongooseError: Connection.prototype.close() no longer accepts a callback\n' +
    '    at NativeConnection.close (C:\\Projet perso\\Convoiturage-Backend\\node_modules\\mongoose\\lib\\connection.js:856:11)\n' +
    '    at gracefulShutdown (C:\\Projet perso\\Convoiturage-Backend\\server.js:330:23)\n' +
    '    at process.<anonymous> (C:\\Projet perso\\Convoiturage-Backend\\server.js:342:28)\n' +
    '    at process.emit (node:events:530:35)',
  stack: 'MongooseError: Connection.prototype.close() no longer accepts a callback\n' +
    '    at NativeConnection.close (C:\\Projet perso\\Convoiturage-Backend\\node_modules\\mongoose\\lib\\connection.js:856:11)\n' +
    '    at gracefulShutdown (C:\\Projet perso\\Convoiturage-Backend\\server.js:330:23)\n' +
    '    at process.<anonymous> (C:\\Projet perso\\Convoiturage-Backend\\server.js:342:28)\n' +
    '    at process.emit (node:events:530:35)',
  rejection: true,
  date: 'Mon Oct 13 2025 13:50:35 GMT+0000 (temps universel coordonné)',
  process: {
    pid: 14924,
    uid: null,
    gid: null,
    cwd: 'C:\\Projet perso\\Convoiturage-Backend',
    execPath: 'C:\\Program Files\\nodejs\\node.exe',
    version: 'v22.15.0',
    argv: [
      'C:\\Program Files\\nodejs\\node.exe',
      'C:\\Projet perso\\Convoiturage-Backend\\server.js'
    ],
    memoryUsage: {
      rss: 111214592,
      heapTotal: 62689280,
      heapUsed: 58808712,
      external: 22898897,
      arrayBuffers: 19351945
    }
  },
  os: { loadavg: [ 0, 0, 0 ], uptime: 19171.25 },
  trace: [
    {
      column: 11,
      file: 'C:\\Projet perso\\Convoiturage-Backend\\node_modules\\mongoose\\lib\\connection.js',
      function: 'NativeConnection.close',
      line: 856,
      method: 'close',
      native: false
    },
    {
      column: 23,
      file: 'C:\\Projet perso\\Convoiturage-Backend\\server.js',
      function: 'gracefulShutdown',
      line: 330,
      method: null,
      native: false
    },
    {
      column: 28,
      file: 'C:\\Projet perso\\Convoiturage-Backend\\server.js',
      function: null,
      line: 342,
      method: null,
      native: false
    },
    {
      column: 35,
      file: 'node:events',
      function: 'process.emit',
      line: 530,
      method: 'emit',
      native: false
    }
  ],
  service: 'covoiturage-api',
  environment: 'development',
  version: '1.0.0',
  timestamp: '2025-10-13 13:50:35'
}
{
  error: MongooseError: Connection.prototype.close() no longer accepts a callback
      at NativeConnection.close (C:\Projet perso\Convoiturage-Backend\node_modules\mongoose\lib\connection.js:856:11)
      at gracefulShutdown (C:\Projet perso\Convoiturage-Backend\server.js:330:23)
      at process.<anonymous> (C:\Projet perso\Convoiturage-Backend\server.js:342:28)
      at process.emit (node:events:530:35),
  level: 'error',
  message: 'unhandledRejection: Connection.prototype.close() no longer accepts a callback\n' +
    'MongooseError: Connection.prototype.close() no longer accepts a callback\n' +
    '    at NativeConnection.close (C:\\Projet perso\\Convoiturage-Backend\\node_modules\\mongoose\\lib\\connection.js:856:11)\n' +
    '    at gracefulShutdown (C:\\Projet perso\\Convoiturage-Backend\\server.js:330:23)\n' +
    '    at process.<anonymous> (C:\\Projet perso\\Convoiturage-Backend\\server.js:342:28)\n' +
    '    at process.emit (node:events:530:35)',
  stack: 'MongooseError: Connection.prototype.close() no longer accepts a callback\n' +
    '    at NativeConnection.close (C:\\Projet perso\\Convoiturage-Backend\\node_modules\\mongoose\\lib\\connection.js:856:11)\n' +
    '    at gracefulShutdown (C:\\Projet perso\\Convoiturage-Backend\\server.js:330:23)\n' +
    '    at process.<anonymous> (C:\\Projet perso\\Convoiturage-Backend\\server.js:342:28)\n' +
    '    at process.emit (node:events:530:35)',
  rejection: true,
  date: 'Mon Oct 13 2025 13:54:29 GMT+0000 (temps universel coordonné)',
  process: {
    pid: 16216,
    uid: null,
    gid: null,
    cwd: 'C:\\Projet perso\\Convoiturage-Backend',
    execPath: 'C:\\Program Files\\nodejs\\node.exe',
    version: 'v22.15.0',
    argv: [
      'C:\\Program Files\\nodejs\\node.exe',
      'C:\\Projet perso\\Convoiturage-Backend\\server.js'
    ],
    memoryUsage: {
      rss: 109105152,
      heapTotal: 61902848,
      heapUsed: 58027200,
      external: 22599445,
      arrayBuffers: 19043983
    }
  },
  os: { loadavg: [ 0, 0, 0 ], uptime: 19405.312 },
  trace: [
    {
      column: 11,
      file: 'C:\\Projet perso\\Convoiturage-Backend\\node_modules\\mongoose\\lib\\connection.js',
      function: 'NativeConnection.close',
      line: 856,
      method: 'close',
      native: false
    },
    {
      column: 23,
      file: 'C:\\Projet perso\\Convoiturage-Backend\\server.js',
      function: 'gracefulShutdown',
      line: 330,
      method: null,
      native: false
    },
    {
      column: 28,
      file: 'C:\\Projet perso\\Convoiturage-Backend\\server.js',
      function: null,
      line: 342,
      method: null,
      native: false
    },
    {
      column: 35,
      file: 'node:events',
      function: 'process.emit',
      line: 530,
      method: 'emit',
      native: false
    }
  ],
  service: 'covoiturage-api',
  environment: 'development',
  version: '1.0.0',
  timestamp: '2025-10-13 13:54:29'
}
{
  error: MongooseError: Connection.prototype.close() no longer accepts a callback
      at NativeConnection.close (C:\Projet perso\Convoiturage-Backend\node_modules\mongoose\lib\connection.js:856:11)
      at gracefulShutdown (C:\Projet perso\Convoiturage-Backend\server.js:330:23)
      at process.<anonymous> (C:\Projet perso\Convoiturage-Backend\server.js:342:28)
      at process.emit (node:events:530:35),
  level: 'error',
  message: 'unhandledRejection: Connection.prototype.close() no longer accepts a callback\n' +
    'MongooseError: Connection.prototype.close() no longer accepts a callback\n' +
    '    at NativeConnection.close (C:\\Projet perso\\Convoiturage-Backend\\node_modules\\mongoose\\lib\\connection.js:856:11)\n' +
    '    at gracefulShutdown (C:\\Projet perso\\Convoiturage-Backend\\server.js:330:23)\n' +
    '    at process.<anonymous> (C:\\Projet perso\\Convoiturage-Backend\\server.js:342:28)\n' +
    '    at process.emit (node:events:530:35)',
  stack: 'MongooseError: Connection.prototype.close() no longer accepts a callback\n' +
    '    at NativeConnection.close (C:\\Projet perso\\Convoiturage-Backend\\node_modules\\mongoose\\lib\\connection.js:856:11)\n' +
    '    at gracefulShutdown (C:\\Projet perso\\Convoiturage-Backend\\server.js:330:23)\n' +
    '    at process.<anonymous> (C:\\Projet perso\\Convoiturage-Backend\\server.js:342:28)\n' +
    '    at process.emit (node:events:530:35)',
  rejection: true,
  date: 'Mon Oct 13 2025 14:20:50 GMT+0000 (temps universel coordonné)',
  process: {
    pid: 20124,
    uid: null,
    gid: null,
    cwd: 'C:\\Projet perso\\Convoiturage-Backend',
    execPath: 'C:\\Program Files\\nodejs\\node.exe',
    version: 'v22.15.0',
    argv: [
      'C:\\Program Files\\nodejs\\node.exe',
      'C:\\Projet perso\\Convoiturage-Backend\\server.js'
    ],
    memoryUsage: {
      rss: 113278976,
      heapTotal: 62951424,
      heapUsed: 60327040,
      external: 23355600,
      arrayBuffers: 19808648
    }
  },
  os: { loadavg: [ 0, 0, 0 ], uptime: 20986.796 },
  trace: [
    {
      column: 11,
      file: 'C:\\Projet perso\\Convoiturage-Backend\\node_modules\\mongoose\\lib\\connection.js',
      function: 'NativeConnection.close',
      line: 856,
      method: 'close',
      native: false
    },
    {
      column: 23,
      file: 'C:\\Projet perso\\Convoiturage-Backend\\server.js',
      function: 'gracefulShutdown',
      line: 330,
      method: null,
      native: false
    },
    {
      column: 28,
      file: 'C:\\Projet perso\\Convoiturage-Backend\\server.js',
      function: null,
      line: 342,
      method: null,
      native: false
    },
    {
      column: 35,
      file: 'node:events',
      function: 'process.emit',
      line: 530,
      method: 'emit',
      native: false
    }
  ],
  service: 'covoiturage-api',
  environment: 'development',
  version: '1.0.0',
  timestamp: '2025-10-13 14:20:50'
}
{
  error: MongooseError: Connection.prototype.close() no longer accepts a callback
      at NativeConnection.close (C:\Projet perso\Convoiturage-Backend\node_modules\mongoose\lib\connection.js:856:11)
      at gracefulShutdown (C:\Projet perso\Convoiturage-Backend\server.js:330:23)
      at process.<anonymous> (C:\Projet perso\Convoiturage-Backend\server.js:342:28)
      at process.emit (node:events:530:35),
  level: 'error',
  message: 'unhandledRejection: Connection.prototype.close() no longer accepts a callback\n' +
    'MongooseError: Connection.prototype.close() no longer accepts a callback\n' +
    '    at NativeConnection.close (C:\\Projet perso\\Convoiturage-Backend\\node_modules\\mongoose\\lib\\connection.js:856:11)\n' +
    '    at gracefulShutdown (C:\\Projet perso\\Convoiturage-Backend\\server.js:330:23)\n' +
    '    at process.<anonymous> (C:\\Projet perso\\Convoiturage-Backend\\server.js:342:28)\n' +
    '    at process.emit (node:events:530:35)',
  stack: 'MongooseError: Connection.prototype.close() no longer accepts a callback\n' +
    '    at NativeConnection.close (C:\\Projet perso\\Convoiturage-Backend\\node_modules\\mongoose\\lib\\connection.js:856:11)\n' +
    '    at gracefulShutdown (C:\\Projet perso\\Convoiturage-Backend\\server.js:330:23)\n' +
    '    at process.<anonymous> (C:\\Projet perso\\Convoiturage-Backend\\server.js:342:28)\n' +
    '    at process.emit (node:events:530:35)',
  rejection: true,
  date: 'Mon Oct 13 2025 14:55:00 GMT+0000 (temps universel coordonné)',
  process: {
    pid: 17160,
    uid: null,
    gid: null,
    cwd: 'C:\\Projet perso\\Convoiturage-Backend',
    execPath: 'C:\\Program Files\\nodejs\\node.exe',
    version: 'v22.15.0',
    argv: [
      'C:\\Program Files\\nodejs\\node.exe',
      'C:\\Projet perso\\Convoiturage-Backend\\server.js'
    ],
    memoryUsage: {
      rss: 114294784,
      heapTotal: 63475712,
      heapUsed: 60985280,
      external: 23691856,
      arrayBuffers: 20140649
    }
  },
  os: { loadavg: [ 0, 0, 0 ], uptime: 23037.171 },
  trace: [
    {
      column: 11,
      file: 'C:\\Projet perso\\Convoiturage-Backend\\node_modules\\mongoose\\lib\\connection.js',
      function: 'NativeConnection.close',
      line: 856,
      method: 'close',
      native: false
    },
    {
      column: 23,
      file: 'C:\\Projet perso\\Convoiturage-Backend\\server.js',
      function: 'gracefulShutdown',
      line: 330,
      method: null,
      native: false
    },
    {
      column: 28,
      file: 'C:\\Projet perso\\Convoiturage-Backend\\server.js',
      function: null,
      line: 342,
      method: null,
      native: false
    },
    {
      column: 35,
      file: 'node:events',
      function: 'process.emit',
      line: 530,
      method: 'emit',
      native: false
    }
  ],
  service: 'covoiturage-api',
  environment: 'development',
  version: '1.0.0',
  timestamp: '2025-10-13 14:55:00'
}
{
  error: MongooseError: Connection.prototype.close() no longer accepts a callback
      at NativeConnection.close (C:\Projet perso\Convoiturage-Backend\node_modules\mongoose\lib\connection.js:856:11)
      at gracefulShutdown (C:\Projet perso\Convoiturage-Backend\server.js:330:23)
      at process.<anonymous> (C:\Projet perso\Convoiturage-Backend\server.js:342:28)
      at process.emit (node:events:530:35),
  level: 'error',
  message: 'unhandledRejection: Connection.prototype.close() no longer accepts a callback\n' +
    'MongooseError: Connection.prototype.close() no longer accepts a callback\n' +
    '    at NativeConnection.close (C:\\Projet perso\\Convoiturage-Backend\\node_modules\\mongoose\\lib\\connection.js:856:11)\n' +
    '    at gracefulShutdown (C:\\Projet perso\\Convoiturage-Backend\\server.js:330:23)\n' +
    '    at process.<anonymous> (C:\\Projet perso\\Convoiturage-Backend\\server.js:342:28)\n' +
    '    at process.emit (node:events:530:35)',
  stack: 'MongooseError: Connection.prototype.close() no longer accepts a callback\n' +
    '    at NativeConnection.close (C:\\Projet perso\\Convoiturage-Backend\\node_modules\\mongoose\\lib\\connection.js:856:11)\n' +
    '    at gracefulShutdown (C:\\Projet perso\\Convoiturage-Backend\\server.js:330:23)\n' +
    '    at process.<anonymous> (C:\\Projet perso\\Convoiturage-Backend\\server.js:342:28)\n' +
    '    at process.emit (node:events:530:35)',
  rejection: true,
  date: 'Mon Oct 13 2025 15:34:25 GMT+0000 (temps universel coordonné)',
  process: {
    pid: 3980,
    uid: null,
    gid: null,
    cwd: 'C:\\Projet perso\\Convoiturage-Backend',
    execPath: 'C:\\Program Files\\nodejs\\node.exe',
    version: 'v22.15.0',
    argv: [
      'C:\\Program Files\\nodejs\\node.exe',
      'C:\\Projet perso\\Convoiturage-Backend\\server.js'
    ],
    memoryUsage: {
      rss: 93540352,
      heapTotal: 64262144,
      heapUsed: 61355720,
      external: 23885330,
      arrayBuffers: 20334123
    }
  },
  os: { loadavg: [ 0, 0, 0 ], uptime: 25401.968 },
  trace: [
    {
      column: 11,
      file: 'C:\\Projet perso\\Convoiturage-Backend\\node_modules\\mongoose\\lib\\connection.js',
      function: 'NativeConnection.close',
      line: 856,
      method: 'close',
      native: false
    },
    {
      column: 23,
      file: 'C:\\Projet perso\\Convoiturage-Backend\\server.js',
      function: 'gracefulShutdown',
      line: 330,
      method: null,
      native: false
    },
    {
      column: 28,
      file: 'C:\\Projet perso\\Convoiturage-Backend\\server.js',
      function: null,
      line: 342,
      method: null,
      native: false
    },
    {
      column: 35,
      file: 'node:events',
      function: 'process.emit',
      line: 530,
      method: 'emit',
      native: false
    }
  ],
  service: 'covoiturage-api',
  environment: 'development',
  version: '1.0.0',
  timestamp: '2025-10-13 15:34:25'
}
{
  error: MongooseError: Connection.prototype.close() no longer accepts a callback
      at NativeConnection.close (C:\Projet perso\Convoiturage-Backend\node_modules\mongoose\lib\connection.js:856:11)
      at gracefulShutdown (C:\Projet perso\Convoiturage-Backend\server.js:330:23)
      at process.<anonymous> (C:\Projet perso\Convoiturage-Backend\server.js:342:28)
      at process.emit (node:events:530:35),
  level: 'error',
  message: 'unhandledRejection: Connection.prototype.close() no longer accepts a callback\n' +
    'MongooseError: Connection.prototype.close() no longer accepts a callback\n' +
    '    at NativeConnection.close (C:\\Projet perso\\Convoiturage-Backend\\node_modules\\mongoose\\lib\\connection.js:856:11)\n' +
    '    at gracefulShutdown (C:\\Projet perso\\Convoiturage-Backend\\server.js:330:23)\n' +
    '    at process.<anonymous> (C:\\Projet perso\\Convoiturage-Backend\\server.js:342:28)\n' +
    '    at process.emit (node:events:530:35)',
  stack: 'MongooseError: Connection.prototype.close() no longer accepts a callback\n' +
    '    at NativeConnection.close (C:\\Projet perso\\Convoiturage-Backend\\node_modules\\mongoose\\lib\\connection.js:856:11)\n' +
    '    at gracefulShutdown (C:\\Projet perso\\Convoiturage-Backend\\server.js:330:23)\n' +
    '    at process.<anonymous> (C:\\Projet perso\\Convoiturage-Backend\\server.js:342:28)\n' +
    '    at process.emit (node:events:530:35)',
  rejection: true,
  date: 'Mon Oct 13 2025 15:46:05 GMT+0000 (temps universel coordonné)',
  process: {
    pid: 17120,
    uid: null,
    gid: null,
    cwd: 'C:\\Projet perso\\Convoiturage-Backend',
    execPath: 'C:\\Program Files\\nodejs\\node.exe',
    version: 'v22.15.0',
    argv: [
      'C:\\Program Files\\nodejs\\node.exe',
      'C:\\Projet perso\\Convoiturage-Backend\\server.js'
    ],
    memoryUsage: {
      rss: 110301184,
      heapTotal: 61902848,
      heapUsed: 58729888,
      external: 22781601,
      arrayBuffers: 19238904
    }
  },
  os: { loadavg: [ 0, 0, 0 ], uptime: 26102.171 },
  trace: [
    {
      column: 11,
      file: 'C:\\Projet perso\\Convoiturage-Backend\\node_modules\\mongoose\\lib\\connection.js',
      function: 'NativeConnection.close',
      line: 856,
      method: 'close',
      native: false
    },
    {
      column: 23,
      file: 'C:\\Projet perso\\Convoiturage-Backend\\server.js',
      function: 'gracefulShutdown',
      line: 330,
      method: null,
      native: false
    },
    {
      column: 28,
      file: 'C:\\Projet perso\\Convoiturage-Backend\\server.js',
      function: null,
      line: 342,
      method: null,
      native: false
    },
    {
      column: 35,
      file: 'node:events',
      function: 'process.emit',
      line: 530,
      method: 'emit',
      native: false
    }
  ],
  service: 'covoiturage-api',
  environment: 'development',
  version: '1.0.0',
  timestamp: '2025-10-13 15:46:05'
}
{
  error: MongooseError: Connection.prototype.close() no longer accepts a callback
      at NativeConnection.close (C:\Projet perso\Convoiturage-Backend\node_modules\mongoose\lib\connection.js:856:11)
      at gracefulShutdown (C:\Projet perso\Convoiturage-Backend\server.js:331:23)
      at process.<anonymous> (C:\Projet perso\Convoiturage-Backend\server.js:343:28)
      at process.emit (node:events:530:35),
  level: 'error',
  message: 'unhandledRejection: Connection.prototype.close() no longer accepts a callback\n' +
    'MongooseError: Connection.prototype.close() no longer accepts a callback\n' +
    '    at NativeConnection.close (C:\\Projet perso\\Convoiturage-Backend\\node_modules\\mongoose\\lib\\connection.js:856:11)\n' +
    '    at gracefulShutdown (C:\\Projet perso\\Convoiturage-Backend\\server.js:331:23)\n' +
    '    at process.<anonymous> (C:\\Projet perso\\Convoiturage-Backend\\server.js:343:28)\n' +
    '    at process.emit (node:events:530:35)',
  stack: 'MongooseError: Connection.prototype.close() no longer accepts a callback\n' +
    '    at NativeConnection.close (C:\\Projet perso\\Convoiturage-Backend\\node_modules\\mongoose\\lib\\connection.js:856:11)\n' +
    '    at gracefulShutdown (C:\\Projet perso\\Convoiturage-Backend\\server.js:331:23)\n' +
    '    at process.<anonymous> (C:\\Projet perso\\Convoiturage-Backend\\server.js:343:28)\n' +
    '    at process.emit (node:events:530:35)',
  rejection: true,
  date: 'Mon Oct 13 2025 16:03:54 GMT+0000 (temps universel coordonné)',
  process: {
    pid: 11248,
    uid: null,
    gid: null,
    cwd: 'C:\\Projet perso\\Convoiturage-Backend',
    execPath: 'C:\\Program Files\\nodejs\\node.exe',
    version: 'v22.15.0',
    argv: [
      'C:\\Program Files\\nodejs\\node.exe',
      'C:\\Projet perso\\Convoiturage-Backend\\server.js'
    ],
    memoryUsage: {
      rss: 111431680,
      heapTotal: 62164992,
      heapUsed: 59505976,
      external: 23052456,
      arrayBuffers: 19501249
    }
  },
  os: { loadavg: [ 0, 0, 0 ], uptime: 27170.281 },
  trace: [
    {
      column: 11,
      file: 'C:\\Projet perso\\Convoiturage-Backend\\node_modules\\mongoose\\lib\\connection.js',
      function: 'NativeConnection.close',
      line: 856,
      method: 'close',
      native: false
    },
    {
      column: 23,
      file: 'C:\\Projet perso\\Convoiturage-Backend\\server.js',
      function: 'gracefulShutdown',
      line: 331,
      method: null,
      native: false
    },
    {
      column: 28,
      file: 'C:\\Projet perso\\Convoiturage-Backend\\server.js',
      function: null,
      line: 343,
      method: null,
      native: false
    },
    {
      column: 35,
      file: 'node:events',
      function: 'process.emit',
      line: 530,
      method: 'emit',
      native: false
    }
  ],
  service: 'covoiturage-api',
  environment: 'development',
  version: '1.0.0',
  timestamp: '2025-10-13 16:03:54'
}
{
  error: MongooseError: Connection.prototype.close() no longer accepts a callback
      at NativeConnection.close (C:\Projet perso\Convoiturage-Backend\node_modules\mongoose\lib\connection.js:856:11)
      at gracefulShutdown (C:\Projet perso\Convoiturage-Backend\server.js:330:23)
      at process.<anonymous> (C:\Projet perso\Convoiturage-Backend\server.js:342:28)
      at process.emit (node:events:530:35),
  level: 'error',
  message: 'unhandledRejection: Connection.prototype.close() no longer accepts a callback\n' +
    'MongooseError: Connection.prototype.close() no longer accepts a callback\n' +
    '    at NativeConnection.close (C:\\Projet perso\\Convoiturage-Backend\\node_modules\\mongoose\\lib\\connection.js:856:11)\n' +
    '    at gracefulShutdown (C:\\Projet perso\\Convoiturage-Backend\\server.js:330:23)\n' +
    '    at process.<anonymous> (C:\\Projet perso\\Convoiturage-Backend\\server.js:342:28)\n' +
    '    at process.emit (node:events:530:35)',
  stack: 'MongooseError: Connection.prototype.close() no longer accepts a callback\n' +
    '    at NativeConnection.close (C:\\Projet perso\\Convoiturage-Backend\\node_modules\\mongoose\\lib\\connection.js:856:11)\n' +
    '    at gracefulShutdown (C:\\Projet perso\\Convoiturage-Backend\\server.js:330:23)\n' +
    '    at process.<anonymous> (C:\\Projet perso\\Convoiturage-Backend\\server.js:342:28)\n' +
    '    at process.emit (node:events:530:35)',
  rejection: true,
  date: 'Mon Oct 13 2025 16:15:23 GMT+0000 (temps universel coordonné)',
  process: {
    pid: 4028,
    uid: null,
    gid: null,
    cwd: 'C:\\Projet perso\\Convoiturage-Backend',
    execPath: 'C:\\Program Files\\nodejs\\node.exe',
    version: 'v22.15.0',
    argv: [
      'C:\\Program Files\\nodejs\\node.exe',
      'C:\\Projet perso\\Convoiturage-Backend\\server.js'
    ],
    memoryUsage: {
      rss: 110907392,
      heapTotal: 62427136,
      heapUsed: 58460664,
      external: 22833161,
      arrayBuffers: 19286209
    }
  },
  os: { loadavg: [ 0, 0, 0 ], uptime: 27859.89 },
  trace: [
    {
      column: 11,
      file: 'C:\\Projet perso\\Convoiturage-Backend\\node_modules\\mongoose\\lib\\connection.js',
      function: 'NativeConnection.close',
      line: 856,
      method: 'close',
      native: false
    },
    {
      column: 23,
      file: 'C:\\Projet perso\\Convoiturage-Backend\\server.js',
      function: 'gracefulShutdown',
      line: 330,
      method: null,
      native: false
    },
    {
      column: 28,
      file: 'C:\\Projet perso\\Convoiturage-Backend\\server.js',
      function: null,
      line: 342,
      method: null,
      native: false
    },
    {
      column: 35,
      file: 'node:events',
      function: 'process.emit',
      line: 530,
      method: 'emit',
      native: false
    }
  ],
  service: 'covoiturage-api',
  environment: 'development',
  version: '1.0.0',
  timestamp: '2025-10-13 16:15:23'
}
{
  error: MongooseError: Connection.prototype.close() no longer accepts a callback
      at NativeConnection.close (C:\Projet perso\Convoiturage-Backend\node_modules\mongoose\lib\connection.js:856:11)
      at gracefulShutdown (C:\Projet perso\Convoiturage-Backend\server.js:330:23)
      at process.<anonymous> (C:\Projet perso\Convoiturage-Backend\server.js:342:28)
      at process.emit (node:events:530:35),
  level: 'error',
  message: 'unhandledRejection: Connection.prototype.close() no longer accepts a callback\n' +
    'MongooseError: Connection.prototype.close() no longer accepts a callback\n' +
    '    at NativeConnection.close (C:\\Projet perso\\Convoiturage-Backend\\node_modules\\mongoose\\lib\\connection.js:856:11)\n' +
    '    at gracefulShutdown (C:\\Projet perso\\Convoiturage-Backend\\server.js:330:23)\n' +
    '    at process.<anonymous> (C:\\Projet perso\\Convoiturage-Backend\\server.js:342:28)\n' +
    '    at process.emit (node:events:530:35)',
  stack: 'MongooseError: Connection.prototype.close() no longer accepts a callback\n' +
    '    at NativeConnection.close (C:\\Projet perso\\Convoiturage-Backend\\node_modules\\mongoose\\lib\\connection.js:856:11)\n' +
    '    at gracefulShutdown (C:\\Projet perso\\Convoiturage-Backend\\server.js:330:23)\n' +
    '    at process.<anonymous> (C:\\Projet perso\\Convoiturage-Backend\\server.js:342:28)\n' +
    '    at process.emit (node:events:530:35)',
  rejection: true,
  date: 'Mon Oct 13 2025 16:27:13 GMT+0000 (temps universel coordonné)',
  process: {
    pid: 8268,
    uid: null,
    gid: null,
    cwd: 'C:\\Projet perso\\Convoiturage-Backend',
    execPath: 'C:\\Program Files\\nodejs\\node.exe',
    version: 'v22.15.0',
    argv: [
      'C:\\Program Files\\nodejs\\node.exe',
      'C:\\Projet perso\\Convoiturage-Backend\\server.js'
    ],
    memoryUsage: {
      rss: 110166016,
      heapTotal: 61902848,
      heapUsed: 58285840,
      external: 22844483,
      arrayBuffers: 19301786
    }
  },
  os: { loadavg: [ 0, 0, 0 ], uptime: 28569.64 },
  trace: [
    {
      column: 11,
      file: 'C:\\Projet perso\\Convoiturage-Backend\\node_modules\\mongoose\\lib\\connection.js',
      function: 'NativeConnection.close',
      line: 856,
      method: 'close',
      native: false
    },
    {
      column: 23,
      file: 'C:\\Projet perso\\Convoiturage-Backend\\server.js',
      function: 'gracefulShutdown',
      line: 330,
      method: null,
      native: false
    },
    {
      column: 28,
      file: 'C:\\Projet perso\\Convoiturage-Backend\\server.js',
      function: null,
      line: 342,
      method: null,
      native: false
    },
    {
      column: 35,
      file: 'node:events',
      function: 'process.emit',
      line: 530,
      method: 'emit',
      native: false
    }
  ],
  service: 'covoiturage-api',
  environment: 'development',
  version: '1.0.0',
  timestamp: '2025-10-13 16:27:13'
}
{
  error: MongooseError: Connection.prototype.close() no longer accepts a callback
      at NativeConnection.close (C:\Projet perso\Convoiturage-Backend\node_modules\mongoose\lib\connection.js:856:11)
      at gracefulShutdown (C:\Projet perso\Convoiturage-Backend\server.js:330:23)
      at process.<anonymous> (C:\Projet perso\Convoiturage-Backend\server.js:342:28)
      at process.emit (node:events:530:35),
  level: 'error',
  message: 'unhandledRejection: Connection.prototype.close() no longer accepts a callback\n' +
    'MongooseError: Connection.prototype.close() no longer accepts a callback\n' +
    '    at NativeConnection.close (C:\\Projet perso\\Convoiturage-Backend\\node_modules\\mongoose\\lib\\connection.js:856:11)\n' +
    '    at gracefulShutdown (C:\\Projet perso\\Convoiturage-Backend\\server.js:330:23)\n' +
    '    at process.<anonymous> (C:\\Projet perso\\Convoiturage-Backend\\server.js:342:28)\n' +
    '    at process.emit (node:events:530:35)',
  stack: 'MongooseError: Connection.prototype.close() no longer accepts a callback\n' +
    '    at NativeConnection.close (C:\\Projet perso\\Convoiturage-Backend\\node_modules\\mongoose\\lib\\connection.js:856:11)\n' +
    '    at gracefulShutdown (C:\\Projet perso\\Convoiturage-Backend\\server.js:330:23)\n' +
    '    at process.<anonymous> (C:\\Projet perso\\Convoiturage-Backend\\server.js:342:28)\n' +
    '    at process.emit (node:events:530:35)',
  rejection: true,
  date: 'Mon Oct 13 2025 16:28:03 GMT+0000 (temps universel coordonné)',
  process: {
    pid: 20588,
    uid: null,
    gid: null,
    cwd: 'C:\\Projet perso\\Convoiturage-Backend',
    execPath: 'C:\\Program Files\\nodejs\\node.exe',
    version: 'v22.15.0',
    argv: [
      'C:\\Program Files\\nodejs\\node.exe',
      'C:\\Projet perso\\Convoiturage-Backend\\server.js'
    ],
    memoryUsage: {
      rss: 106688512,
      heapTotal: 61640704,
      heapUsed: 56832064,
      external: 22471599,
      arrayBuffers: 18905593
    }
  },
  os: { loadavg: [ 0, 0, 0 ], uptime: 28619.359 },
  trace: [
    {
      column: 11,
      file: 'C:\\Projet perso\\Convoiturage-Backend\\node_modules\\mongoose\\lib\\connection.js',
      function: 'NativeConnection.close',
      line: 856,
      method: 'close',
      native: false
    },
    {
      column: 23,
      file: 'C:\\Projet perso\\Convoiturage-Backend\\server.js',
      function: 'gracefulShutdown',
      line: 330,
      method: null,
      native: false
    },
    {
      column: 28,
      file: 'C:\\Projet perso\\Convoiturage-Backend\\server.js',
      function: null,
      line: 342,
      method: null,
      native: false
    },
    {
      column: 35,
      file: 'node:events',
      function: 'process.emit',
      line: 530,
      method: 'emit',
      native: false
    }
  ],
  service: 'covoiturage-api',
  environment: 'development',
  version: '1.0.0',
  timestamp: '2025-10-13 16:28:03'
}
{
  error: MongooseError: Connection.prototype.close() no longer accepts a callback
      at NativeConnection.close (C:\Projet perso\Convoiturage-Backend\node_modules\mongoose\lib\connection.js:856:11)
      at gracefulShutdown (C:\Projet perso\Convoiturage-Backend\server.js:330:23)
      at process.<anonymous> (C:\Projet perso\Convoiturage-Backend\server.js:342:28)
      at process.emit (node:events:530:35),
  level: 'error',
  message: 'unhandledRejection: Connection.prototype.close() no longer accepts a callback\n' +
    'MongooseError: Connection.prototype.close() no longer accepts a callback\n' +
    '    at NativeConnection.close (C:\\Projet perso\\Convoiturage-Backend\\node_modules\\mongoose\\lib\\connection.js:856:11)\n' +
    '    at gracefulShutdown (C:\\Projet perso\\Convoiturage-Backend\\server.js:330:23)\n' +
    '    at process.<anonymous> (C:\\Projet perso\\Convoiturage-Backend\\server.js:342:28)\n' +
    '    at process.emit (node:events:530:35)',
  stack: 'MongooseError: Connection.prototype.close() no longer accepts a callback\n' +
    '    at NativeConnection.close (C:\\Projet perso\\Convoiturage-Backend\\node_modules\\mongoose\\lib\\connection.js:856:11)\n' +
    '    at gracefulShutdown (C:\\Projet perso\\Convoiturage-Backend\\server.js:330:23)\n' +
    '    at process.<anonymous> (C:\\Projet perso\\Convoiturage-Backend\\server.js:342:28)\n' +
    '    at process.emit (node:events:530:35)',
  rejection: true,
  date: 'Mon Oct 13 2025 16:29:50 GMT+0000 (temps universel coordonné)',
  process: {
    pid: 8144,
    uid: null,
    gid: null,
    cwd: 'C:\\Projet perso\\Convoiturage-Backend',
    execPath: 'C:\\Program Files\\nodejs\\node.exe',
    version: 'v22.15.0',
    argv: [
      'C:\\Program Files\\nodejs\\node.exe',
      'C:\\Projet perso\\Convoiturage-Backend\\server.js'
    ],
    memoryUsage: {
      rss: 108433408,
      heapTotal: 61116416,
      heapUsed: 57624128,
      external: 22487052,
      arrayBuffers: 18935845
    }
  },
  os: { loadavg: [ 0, 0, 0 ], uptime: 28726.875 },
  trace: [
    {
      column: 11,
      file: 'C:\\Projet perso\\Convoiturage-Backend\\node_modules\\mongoose\\lib\\connection.js',
      function: 'NativeConnection.close',
      line: 856,
      method: 'close',
      native: false
    },
    {
      column: 23,
      file: 'C:\\Projet perso\\Convoiturage-Backend\\server.js',
      function: 'gracefulShutdown',
      line: 330,
      method: null,
      native: false
    },
    {
      column: 28,
      file: 'C:\\Projet perso\\Convoiturage-Backend\\server.js',
      function: null,
      line: 342,
      method: null,
      native: false
    },
    {
      column: 35,
      file: 'node:events',
      function: 'process.emit',
      line: 530,
      method: 'emit',
      native: false
    }
  ],
  service: 'covoiturage-api',
  environment: 'development',
  version: '1.0.0',
  timestamp: '2025-10-13 16:29:50'
}
{
  error: MongooseError: Connection.prototype.close() no longer accepts a callback
      at NativeConnection.close (C:\Projet perso\Convoiturage-Backend\node_modules\mongoose\lib\connection.js:856:11)
      at gracefulShutdown (C:\Projet perso\Convoiturage-Backend\server.js:356:23)
      at process.<anonymous> (C:\Projet perso\Convoiturage-Backend\server.js:369:28)
      at process.emit (node:events:530:35),
  level: 'error',
  message: 'unhandledRejection: Connection.prototype.close() no longer accepts a callback\n' +
    'MongooseError: Connection.prototype.close() no longer accepts a callback\n' +
    '    at NativeConnection.close (C:\\Projet perso\\Convoiturage-Backend\\node_modules\\mongoose\\lib\\connection.js:856:11)\n' +
    '    at gracefulShutdown (C:\\Projet perso\\Convoiturage-Backend\\server.js:356:23)\n' +
    '    at process.<anonymous> (C:\\Projet perso\\Convoiturage-Backend\\server.js:369:28)\n' +
    '    at process.emit (node:events:530:35)',
  stack: 'MongooseError: Connection.prototype.close() no longer accepts a callback\n' +
    '    at NativeConnection.close (C:\\Projet perso\\Convoiturage-Backend\\node_modules\\mongoose\\lib\\connection.js:856:11)\n' +
    '    at gracefulShutdown (C:\\Projet perso\\Convoiturage-Backend\\server.js:356:23)\n' +
    '    at process.<anonymous> (C:\\Projet perso\\Convoiturage-Backend\\server.js:369:28)\n' +
    '    at process.emit (node:events:530:35)',
  rejection: true,
  date: 'Mon Oct 13 2025 16:32:02 GMT+0000 (temps universel coordonné)',
  process: {
    pid: 136,
    uid: null,
    gid: null,
    cwd: 'C:\\Projet perso\\Convoiturage-Backend',
    execPath: 'C:\\Program Files\\nodejs\\node.exe',
    version: 'v22.15.0',
    argv: [
      'C:\\Program Files\\nodejs\\node.exe',
      'C:\\Projet perso\\Convoiturage-Backend\\server.js'
    ],
    memoryUsage: {
      rss: 109359104,
      heapTotal: 61902848,
      heapUsed: 57936032,
      external: 22516369,
      arrayBuffers: 18969417
    }
  },
  os: { loadavg: [ 0, 0, 0 ], uptime: 28859.109 },
  trace: [
    {
      column: 11,
      file: 'C:\\Projet perso\\Convoiturage-Backend\\node_modules\\mongoose\\lib\\connection.js',
      function: 'NativeConnection.close',
      line: 856,
      method: 'close',
      native: false
    },
    {
      column: 23,
      file: 'C:\\Projet perso\\Convoiturage-Backend\\server.js',
      function: 'gracefulShutdown',
      line: 356,
      method: null,
      native: false
    },
    {
      column: 28,
      file: 'C:\\Projet perso\\Convoiturage-Backend\\server.js',
      function: null,
      line: 369,
      method: null,
      native: false
    },
    {
      column: 35,
      file: 'node:events',
      function: 'process.emit',
      line: 530,
      method: 'emit',
      native: false
    }
  ],
  service: 'covoiturage-api',
  environment: 'development',
  version: '1.0.0',
  timestamp: '2025-10-13 16:32:02'
}
{
  error: MongooseError: Connection.prototype.close() no longer accepts a callback
      at NativeConnection.close (C:\Projet perso\Convoiturage-Backend\node_modules\mongoose\lib\connection.js:856:11)
      at gracefulShutdown (C:\Projet perso\Convoiturage-Backend\server.js:356:23)
      at process.<anonymous> (C:\Projet perso\Convoiturage-Backend\server.js:369:28)
      at process.emit (node:events:530:35),
  level: 'error',
  message: 'unhandledRejection: Connection.prototype.close() no longer accepts a callback\n' +
    'MongooseError: Connection.prototype.close() no longer accepts a callback\n' +
    '    at NativeConnection.close (C:\\Projet perso\\Convoiturage-Backend\\node_modules\\mongoose\\lib\\connection.js:856:11)\n' +
    '    at gracefulShutdown (C:\\Projet perso\\Convoiturage-Backend\\server.js:356:23)\n' +
    '    at process.<anonymous> (C:\\Projet perso\\Convoiturage-Backend\\server.js:369:28)\n' +
    '    at process.emit (node:events:530:35)',
  stack: 'MongooseError: Connection.prototype.close() no longer accepts a callback\n' +
    '    at NativeConnection.close (C:\\Projet perso\\Convoiturage-Backend\\node_modules\\mongoose\\lib\\connection.js:856:11)\n' +
    '    at gracefulShutdown (C:\\Projet perso\\Convoiturage-Backend\\server.js:356:23)\n' +
    '    at process.<anonymous> (C:\\Projet perso\\Convoiturage-Backend\\server.js:369:28)\n' +
    '    at process.emit (node:events:530:35)',
  rejection: true,
  date: 'Mon Oct 13 2025 17:23:25 GMT+0000 (temps universel coordonné)',
  process: {
    pid: 4564,
    uid: null,
    gid: null,
    cwd: 'C:\\Projet perso\\Convoiturage-Backend',
    execPath: 'C:\\Program Files\\nodejs\\node.exe',
    version: 'v22.15.0',
    argv: [
      'C:\\Program Files\\nodejs\\node.exe',
      'C:\\Projet perso\\Convoiturage-Backend\\server.js'
    ],
    memoryUsage: {
      rss: 84447232,
      heapTotal: 65310720,
      heapUsed: 62214136,
      external: 24295141,
      arrayBuffers: 20748189
    }
  },
  os: { loadavg: [ 0, 0, 0 ], uptime: 31941.64 },
  trace: [
    {
      column: 11,
      file: 'C:\\Projet perso\\Convoiturage-Backend\\node_modules\\mongoose\\lib\\connection.js',
      function: 'NativeConnection.close',
      line: 856,
      method: 'close',
      native: false
    },
    {
      column: 23,
      file: 'C:\\Projet perso\\Convoiturage-Backend\\server.js',
      function: 'gracefulShutdown',
      line: 356,
      method: null,
      native: false
    },
    {
      column: 28,
      file: 'C:\\Projet perso\\Convoiturage-Backend\\server.js',
      function: null,
      line: 369,
      method: null,
      native: false
    },
    {
      column: 35,
      file: 'node:events',
      function: 'process.emit',
      line: 530,
      method: 'emit',
      native: false
    }
  ],
  service: 'covoiturage-api',
  environment: 'development',
  version: '1.0.0',
  timestamp: '2025-10-13 17:23:25'
}
{
  error: MongooseError: Connection.prototype.close() no longer accepts a callback
      at NativeConnection.close (C:\Projet perso\Convoiturage-Backend\node_modules\mongoose\lib\connection.js:856:11)
      at gracefulShutdown (C:\Projet perso\Convoiturage-Backend\server.js:356:23)
      at process.<anonymous> (C:\Projet perso\Convoiturage-Backend\server.js:369:28)
      at process.emit (node:events:530:35),
  level: 'error',
  message: 'unhandledRejection: Connection.prototype.close() no longer accepts a callback\n' +
    'MongooseError: Connection.prototype.close() no longer accepts a callback\n' +
    '    at NativeConnection.close (C:\\Projet perso\\Convoiturage-Backend\\node_modules\\mongoose\\lib\\connection.js:856:11)\n' +
    '    at gracefulShutdown (C:\\Projet perso\\Convoiturage-Backend\\server.js:356:23)\n' +
    '    at process.<anonymous> (C:\\Projet perso\\Convoiturage-Backend\\server.js:369:28)\n' +
    '    at process.emit (node:events:530:35)',
  stack: 'MongooseError: Connection.prototype.close() no longer accepts a callback\n' +
    '    at NativeConnection.close (C:\\Projet perso\\Convoiturage-Backend\\node_modules\\mongoose\\lib\\connection.js:856:11)\n' +
    '    at gracefulShutdown (C:\\Projet perso\\Convoiturage-Backend\\server.js:356:23)\n' +
    '    at process.<anonymous> (C:\\Projet perso\\Convoiturage-Backend\\server.js:369:28)\n' +
    '    at process.emit (node:events:530:35)',
  rejection: true,
  date: 'Mon Oct 13 2025 17:39:03 GMT+0000 (temps universel coordonné)',
  process: {
    pid: 21036,
    uid: null,
    gid: null,
    cwd: 'C:\\Projet perso\\Convoiturage-Backend',
    execPath: 'C:\\Program Files\\nodejs\\node.exe',
    version: 'v22.15.0',
    argv: [
      'C:\\Program Files\\nodejs\\node.exe',
      'C:\\Projet perso\\Convoiturage-Backend\\server.js'
    ],
    memoryUsage: {
      rss: 110718976,
      heapTotal: 62164992,
      heapUsed: 58639312,
      external: 22987898,
      arrayBuffers: 19423201
    }
  },
  os: { loadavg: [ 0, 0, 0 ], uptime: 32879.671 },
  trace: [
    {
      column: 11,
      file: 'C:\\Projet perso\\Convoiturage-Backend\\node_modules\\mongoose\\lib\\connection.js',
      function: 'NativeConnection.close',
      line: 856,
      method: 'close',
      native: false
    },
    {
      column: 23,
      file: 'C:\\Projet perso\\Convoiturage-Backend\\server.js',
      function: 'gracefulShutdown',
      line: 356,
      method: null,
      native: false
    },
    {
      column: 28,
      file: 'C:\\Projet perso\\Convoiturage-Backend\\server.js',
      function: null,
      line: 369,
      method: null,
      native: false
    },
    {
      column: 35,
      file: 'node:events',
      function: 'process.emit',
      line: 530,
      method: 'emit',
      native: false
    }
  ],
  service: 'covoiturage-api',
  environment: 'development',
  version: '1.0.0',
  timestamp: '2025-10-13 17:39:03'
}
{
  error: MongooseError: Connection.prototype.close() no longer accepts a callback
      at NativeConnection.close (C:\Projet perso\Convoiturage-Backend\node_modules\mongoose\lib\connection.js:856:11)
      at gracefulShutdown (C:\Projet perso\Convoiturage-Backend\server.js:356:23)
      at process.<anonymous> (C:\Projet perso\Convoiturage-Backend\server.js:369:28)
      at process.emit (node:events:530:35),
  level: 'error',
  message: 'unhandledRejection: Connection.prototype.close() no longer accepts a callback\n' +
    'MongooseError: Connection.prototype.close() no longer accepts a callback\n' +
    '    at NativeConnection.close (C:\\Projet perso\\Convoiturage-Backend\\node_modules\\mongoose\\lib\\connection.js:856:11)\n' +
    '    at gracefulShutdown (C:\\Projet perso\\Convoiturage-Backend\\server.js:356:23)\n' +
    '    at process.<anonymous> (C:\\Projet perso\\Convoiturage-Backend\\server.js:369:28)\n' +
    '    at process.emit (node:events:530:35)',
  stack: 'MongooseError: Connection.prototype.close() no longer accepts a callback\n' +
    '    at NativeConnection.close (C:\\Projet perso\\Convoiturage-Backend\\node_modules\\mongoose\\lib\\connection.js:856:11)\n' +
    '    at gracefulShutdown (C:\\Projet perso\\Convoiturage-Backend\\server.js:356:23)\n' +
    '    at process.<anonymous> (C:\\Projet perso\\Convoiturage-Backend\\server.js:369:28)\n' +
    '    at process.emit (node:events:530:35)',
  rejection: true,
  date: 'Tue Oct 14 2025 10:59:15 GMT+0000 (temps universel coordonné)',
  process: {
    pid: 9724,
    uid: null,
    gid: null,
    cwd: 'C:\\Projet perso\\Convoiturage-Backend',
    execPath: 'C:\\Program Files\\nodejs\\node.exe',
    version: 'v22.15.0',
    argv: [
      'C:\\Program Files\\nodejs\\node.exe',
      'C:\\Projet perso\\Convoiturage-Backend\\server.js'
    ],
    memoryUsage: {
      rss: 103370752,
      heapTotal: 66097152,
      heapUsed: 58975960,
      external: 22740047,
      arrayBuffers: 19188840
    }
  },
  os: { loadavg: [ 0, 0, 0 ], uptime: 10903.171 },
  trace: [
    {
      column: 11,
      file: 'C:\\Projet perso\\Convoiturage-Backend\\node_modules\\mongoose\\lib\\connection.js',
      function: 'NativeConnection.close',
      line: 856,
      method: 'close',
      native: false
    },
    {
      column: 23,
      file: 'C:\\Projet perso\\Convoiturage-Backend\\server.js',
      function: 'gracefulShutdown',
      line: 356,
      method: null,
      native: false
    },
    {
      column: 28,
      file: 'C:\\Projet perso\\Convoiturage-Backend\\server.js',
      function: null,
      line: 369,
      method: null,
      native: false
    },
    {
      column: 35,
      file: 'node:events',
      function: 'process.emit',
      line: 530,
      method: 'emit',
      native: false
    }
  ],
  service: 'covoiturage-api',
  environment: 'development',
  version: '1.0.0',
  timestamp: '2025-10-14 10:59:15'
}
{
  error: MongooseError: Connection.prototype.close() no longer accepts a callback
      at NativeConnection.close (C:\Projet perso\Convoiturage-Backend\node_modules\mongoose\lib\connection.js:856:11)
      at gracefulShutdown (C:\Projet perso\Convoiturage-Backend\server.js:356:23)
      at process.<anonymous> (C:\Projet perso\Convoiturage-Backend\server.js:369:28)
      at process.emit (node:events:530:35),
  level: 'error',
  message: 'unhandledRejection: Connection.prototype.close() no longer accepts a callback\n' +
    'MongooseError: Connection.prototype.close() no longer accepts a callback\n' +
    '    at NativeConnection.close (C:\\Projet perso\\Convoiturage-Backend\\node_modules\\mongoose\\lib\\connection.js:856:11)\n' +
    '    at gracefulShutdown (C:\\Projet perso\\Convoiturage-Backend\\server.js:356:23)\n' +
    '    at process.<anonymous> (C:\\Projet perso\\Convoiturage-Backend\\server.js:369:28)\n' +
    '    at process.emit (node:events:530:35)',
  stack: 'MongooseError: Connection.prototype.close() no longer accepts a callback\n' +
    '    at NativeConnection.close (C:\\Projet perso\\Convoiturage-Backend\\node_modules\\mongoose\\lib\\connection.js:856:11)\n' +
    '    at gracefulShutdown (C:\\Projet perso\\Convoiturage-Backend\\server.js:356:23)\n' +
    '    at process.<anonymous> (C:\\Projet perso\\Convoiturage-Backend\\server.js:369:28)\n' +
    '    at process.emit (node:events:530:35)',
  rejection: true,
  date: 'Tue Oct 14 2025 12:42:40 GMT+0000 (temps universel coordonné)',
  process: {
    pid: 19012,
    uid: null,
    gid: null,
    cwd: 'C:\\Projet perso\\Convoiturage-Backend',
    execPath: 'C:\\Program Files\\nodejs\\node.exe',
    version: 'v22.15.0',
    argv: [
      'C:\\Program Files\\nodejs\\node.exe',
      'C:\\Projet perso\\Convoiturage-Backend\\server.js'
    ],
    memoryUsage: {
      rss: 72204288,
      heapTotal: 68456448,
      heapUsed: 64534992,
      external: 24146515,
      arrayBuffers: 20603818
    }
  },
  os: { loadavg: [ 0, 0, 0 ], uptime: 17107.328 },
  trace: [
    {
      column: 11,
      file: 'C:\\Projet perso\\Convoiturage-Backend\\node_modules\\mongoose\\lib\\connection.js',
      function: 'NativeConnection.close',
      line: 856,
      method: 'close',
      native: false
    },
    {
      column: 23,
      file: 'C:\\Projet perso\\Convoiturage-Backend\\server.js',
      function: 'gracefulShutdown',
      line: 356,
      method: null,
      native: false
    },
    {
      column: 28,
      file: 'C:\\Projet perso\\Convoiturage-Backend\\server.js',
      function: null,
      line: 369,
      method: null,
      native: false
    },
    {
      column: 35,
      file: 'node:events',
      function: 'process.emit',
      line: 530,
      method: 'emit',
      native: false
    }
  ],
  service: 'covoiturage-api',
  environment: 'development',
  version: '1.0.0',
  timestamp: '2025-10-14 12:42:40'
}
{
  error: MongooseError: Connection.prototype.close() no longer accepts a callback
      at NativeConnection.close (C:\Projet perso\Convoiturage-Backend\node_modules\mongoose\lib\connection.js:856:11)
      at gracefulShutdown (C:\Projet perso\Convoiturage-Backend\server.js:354:23)
      at process.<anonymous> (C:\Projet perso\Convoiturage-Backend\server.js:367:28)
      at process.emit (node:events:530:35),
  level: 'error',
  message: 'unhandledRejection: Connection.prototype.close() no longer accepts a callback\n' +
    'MongooseError: Connection.prototype.close() no longer accepts a callback\n' +
    '    at NativeConnection.close (C:\\Projet perso\\Convoiturage-Backend\\node_modules\\mongoose\\lib\\connection.js:856:11)\n' +
    '    at gracefulShutdown (C:\\Projet perso\\Convoiturage-Backend\\server.js:354:23)\n' +
    '    at process.<anonymous> (C:\\Projet perso\\Convoiturage-Backend\\server.js:367:28)\n' +
    '    at process.emit (node:events:530:35)',
  stack: 'MongooseError: Connection.prototype.close() no longer accepts a callback\n' +
    '    at NativeConnection.close (C:\\Projet perso\\Convoiturage-Backend\\node_modules\\mongoose\\lib\\connection.js:856:11)\n' +
    '    at gracefulShutdown (C:\\Projet perso\\Convoiturage-Backend\\server.js:354:23)\n' +
    '    at process.<anonymous> (C:\\Projet perso\\Convoiturage-Backend\\server.js:367:28)\n' +
    '    at process.emit (node:events:530:35)',
  rejection: true,
  date: 'Tue Oct 14 2025 14:00:09 GMT+0000 (temps universel coordonné)',
  process: {
    pid: 14992,
    uid: null,
    gid: null,
    cwd: 'C:\\Projet perso\\Convoiturage-Backend',
    execPath: 'C:\\Program Files\\nodejs\\node.exe',
    version: 'v22.15.0',
    argv: [
      'C:\\Program Files\\nodejs\\node.exe',
      'C:\\Projet perso\\Convoiturage-Backend\\server.js'
    ],
    memoryUsage: {
      rss: 110706688,
      heapTotal: 61239296,
      heapUsed: 58609632,
      external: 23234217,
      arrayBuffers: 19683010
    }
  },
  os: { loadavg: [ 0, 0, 0 ], uptime: 21756.984 },
  trace: [
    {
      column: 11,
      file: 'C:\\Projet perso\\Convoiturage-Backend\\node_modules\\mongoose\\lib\\connection.js',
      function: 'NativeConnection.close',
      line: 856,
      method: 'close',
      native: false
    },
    {
      column: 23,
      file: 'C:\\Projet perso\\Convoiturage-Backend\\server.js',
      function: 'gracefulShutdown',
      line: 354,
      method: null,
      native: false
    },
    {
      column: 28,
      file: 'C:\\Projet perso\\Convoiturage-Backend\\server.js',
      function: null,
      line: 367,
      method: null,
      native: false
    },
    {
      column: 35,
      file: 'node:events',
      function: 'process.emit',
      line: 530,
      method: 'emit',
      native: false
    }
  ],
  service: 'covoiturage-api',
  environment: 'development',
  version: '1.0.0',
  timestamp: '2025-10-14 14:00:09'
}
{
  error: MongooseError: Connection.prototype.close() no longer accepts a callback
      at NativeConnection.close (C:\Projet perso\Convoiturage-Backend\node_modules\mongoose\lib\connection.js:856:11)
      at gracefulShutdown (C:\Projet perso\Convoiturage-Backend\server.js:356:23)
      at process.<anonymous> (C:\Projet perso\Convoiturage-Backend\server.js:369:28)
      at process.emit (node:events:530:35),
  level: 'error',
  message: 'unhandledRejection: Connection.prototype.close() no longer accepts a callback\n' +
    'MongooseError: Connection.prototype.close() no longer accepts a callback\n' +
    '    at NativeConnection.close (C:\\Projet perso\\Convoiturage-Backend\\node_modules\\mongoose\\lib\\connection.js:856:11)\n' +
    '    at gracefulShutdown (C:\\Projet perso\\Convoiturage-Backend\\server.js:356:23)\n' +
    '    at process.<anonymous> (C:\\Projet perso\\Convoiturage-Backend\\server.js:369:28)\n' +
    '    at process.emit (node:events:530:35)',
  stack: 'MongooseError: Connection.prototype.close() no longer accepts a callback\n' +
    '    at NativeConnection.close (C:\\Projet perso\\Convoiturage-Backend\\node_modules\\mongoose\\lib\\connection.js:856:11)\n' +
    '    at gracefulShutdown (C:\\Projet perso\\Convoiturage-Backend\\server.js:356:23)\n' +
    '    at process.<anonymous> (C:\\Projet perso\\Convoiturage-Backend\\server.js:369:28)\n' +
    '    at process.emit (node:events:530:35)',
  rejection: true,
  date: 'Tue Oct 14 2025 14:25:10 GMT+0000 (temps universel coordonné)',
  process: {
    pid: 16044,
    uid: null,
    gid: null,
    cwd: 'C:\\Projet perso\\Convoiturage-Backend',
    execPath: 'C:\\Program Files\\nodejs\\node.exe',
    version: 'v22.15.0',
    argv: [
      'C:\\Program Files\\nodejs\\node.exe',
      'C:\\Projet perso\\Convoiturage-Backend\\server.js'
    ],
    memoryUsage: {
      rss: 107954176,
      heapTotal: 60452864,
      heapUsed: 56778104,
      external: 22701575,
      arrayBuffers: 19150368
    }
  },
  os: { loadavg: [ 0, 0, 0 ], uptime: 23257.546 },
  trace: [
    {
      column: 11,
      file: 'C:\\Projet perso\\Convoiturage-Backend\\node_modules\\mongoose\\lib\\connection.js',
      function: 'NativeConnection.close',
      line: 856,
      method: 'close',
      native: false
    },
    {
      column: 23,
      file: 'C:\\Projet perso\\Convoiturage-Backend\\server.js',
      function: 'gracefulShutdown',
      line: 356,
      method: null,
      native: false
    },
    {
      column: 28,
      file: 'C:\\Projet perso\\Convoiturage-Backend\\server.js',
      function: null,
      line: 369,
      method: null,
      native: false
    },
    {
      column: 35,
      file: 'node:events',
      function: 'process.emit',
      line: 530,
      method: 'emit',
      native: false
    }
  ],
  service: 'covoiturage-api',
  environment: 'development',
  version: '1.0.0',
  timestamp: '2025-10-14 14:25:10'
}
{
  error: MongooseError: Connection.prototype.close() no longer accepts a callback
      at NativeConnection.close (C:\Projet perso\Convoiturage-Backend\node_modules\mongoose\lib\connection.js:856:11)
      at gracefulShutdown (C:\Projet perso\Convoiturage-Backend\server.js:330:23)
      at process.<anonymous> (C:\Projet perso\Convoiturage-Backend\server.js:342:28)
      at process.emit (node:events:530:35),
  level: 'error',
  message: 'unhandledRejection: Connection.prototype.close() no longer accepts a callback\n' +
    'MongooseError: Connection.prototype.close() no longer accepts a callback\n' +
    '    at NativeConnection.close (C:\\Projet perso\\Convoiturage-Backend\\node_modules\\mongoose\\lib\\connection.js:856:11)\n' +
    '    at gracefulShutdown (C:\\Projet perso\\Convoiturage-Backend\\server.js:330:23)\n' +
    '    at process.<anonymous> (C:\\Projet perso\\Convoiturage-Backend\\server.js:342:28)\n' +
    '    at process.emit (node:events:530:35)',
  stack: 'MongooseError: Connection.prototype.close() no longer accepts a callback\n' +
    '    at NativeConnection.close (C:\\Projet perso\\Convoiturage-Backend\\node_modules\\mongoose\\lib\\connection.js:856:11)\n' +
    '    at gracefulShutdown (C:\\Projet perso\\Convoiturage-Backend\\server.js:330:23)\n' +
    '    at process.<anonymous> (C:\\Projet perso\\Convoiturage-Backend\\server.js:342:28)\n' +
    '    at process.emit (node:events:530:35)',
  rejection: true,
  date: 'Wed Oct 15 2025 12:06:17 GMT+0000 (temps universel coordonné)',
  process: {
    pid: 4192,
    uid: null,
    gid: null,
    cwd: 'C:\\Projet perso\\Convoiturage-Backend',
    execPath: 'C:\\Program Files\\nodejs\\node.exe',
    version: 'v22.15.0',
    argv: [
      'C:\\Program Files\\nodejs\\node.exe',
      'C:\\Projet perso\\Convoiturage-Backend\\server.js'
    ],
    memoryUsage: {
      rss: 106545152,
      heapTotal: 61640704,
      heapUsed: 57520992,
      external: 22516787,
      arrayBuffers: 18940264
    }
  },
  os: { loadavg: [ 0, 0, 0 ], uptime: 14183.375 },
  trace: [
    {
      column: 11,
      file: 'C:\\Projet perso\\Convoiturage-Backend\\node_modules\\mongoose\\lib\\connection.js',
      function: 'NativeConnection.close',
      line: 856,
      method: 'close',
      native: false
    },
    {
      column: 23,
      file: 'C:\\Projet perso\\Convoiturage-Backend\\server.js',
      function: 'gracefulShutdown',
      line: 330,
      method: null,
      native: false
    },
    {
      column: 28,
      file: 'C:\\Projet perso\\Convoiturage-Backend\\server.js',
      function: null,
      line: 342,
      method: null,
      native: false
    },
    {
      column: 35,
      file: 'node:events',
      function: 'process.emit',
      line: 530,
      method: 'emit',
      native: false
    }
  ],
  service: 'covoiturage-api',
  environment: 'development',
  version: '1.0.0',
  timestamp: '2025-10-15 12:06:17'
}
{
  error: MongooseError: Connection.prototype.close() no longer accepts a callback
      at NativeConnection.close (C:\Projet perso\Convoiturage-Backend\node_modules\mongoose\lib\connection.js:856:11)
      at gracefulShutdown (C:\Projet perso\Convoiturage-Backend\server.js:330:23)
      at process.<anonymous> (C:\Projet perso\Convoiturage-Backend\server.js:342:28)
      at process.emit (node:events:530:35),
  level: 'error',
  message: 'unhandledRejection: Connection.prototype.close() no longer accepts a callback\n' +
    'MongooseError: Connection.prototype.close() no longer accepts a callback\n' +
    '    at NativeConnection.close (C:\\Projet perso\\Convoiturage-Backend\\node_modules\\mongoose\\lib\\connection.js:856:11)\n' +
    '    at gracefulShutdown (C:\\Projet perso\\Convoiturage-Backend\\server.js:330:23)\n' +
    '    at process.<anonymous> (C:\\Projet perso\\Convoiturage-Backend\\server.js:342:28)\n' +
    '    at process.emit (node:events:530:35)',
  stack: 'MongooseError: Connection.prototype.close() no longer accepts a callback\n' +
    '    at NativeConnection.close (C:\\Projet perso\\Convoiturage-Backend\\node_modules\\mongoose\\lib\\connection.js:856:11)\n' +
    '    at gracefulShutdown (C:\\Projet perso\\Convoiturage-Backend\\server.js:330:23)\n' +
    '    at process.<anonymous> (C:\\Projet perso\\Convoiturage-Backend\\server.js:342:28)\n' +
    '    at process.emit (node:events:530:35)',
  rejection: true,
  date: 'Wed Oct 15 2025 12:18:31 GMT+0000 (temps universel coordonné)',
  process: {
    pid: 14344,
    uid: null,
    gid: null,
    cwd: 'C:\\Projet perso\\Convoiturage-Backend',
    execPath: 'C:\\Program Files\\nodejs\\node.exe',
    version: 'v22.15.0',
    argv: [
      'C:\\Program Files\\nodejs\\node.exe',
      'C:\\Projet perso\\Convoiturage-Backend\\server.js'
    ],
    memoryUsage: {
      rss: 108331008,
      heapTotal: 61902848,
      heapUsed: 58303280,
      external: 22802677,
      arrayBuffers: 19226257
    }
  },
  os: { loadavg: [ 0, 0, 0 ], uptime: 14916.984 },
  trace: [
    {
      column: 11,
      file: 'C:\\Projet perso\\Convoiturage-Backend\\node_modules\\mongoose\\lib\\connection.js',
      function: 'NativeConnection.close',
      line: 856,
      method: 'close',
      native: false
    },
    {
      column: 23,
      file: 'C:\\Projet perso\\Convoiturage-Backend\\server.js',
      function: 'gracefulShutdown',
      line: 330,
      method: null,
      native: false
    },
    {
      column: 28,
      file: 'C:\\Projet perso\\Convoiturage-Backend\\server.js',
      function: null,
      line: 342,
      method: null,
      native: false
    },
    {
      column: 35,
      file: 'node:events',
      function: 'process.emit',
      line: 530,
      method: 'emit',
      native: false
    }
  ],
  service: 'covoiturage-api',
  environment: 'development',
  version: '1.0.0',
  timestamp: '2025-10-15 12:18:31'
}
{
  error: MongooseError: Connection.prototype.close() no longer accepts a callback
      at NativeConnection.close (C:\Projet perso\Convoiturage-Backend\node_modules\mongoose\lib\connection.js:856:11)
      at gracefulShutdown (C:\Projet perso\Convoiturage-Backend\server.js:330:23)
      at process.<anonymous> (C:\Projet perso\Convoiturage-Backend\server.js:342:28)
      at process.emit (node:events:530:35),
  level: 'error',
  message: 'unhandledRejection: Connection.prototype.close() no longer accepts a callback\n' +
    'MongooseError: Connection.prototype.close() no longer accepts a callback\n' +
    '    at NativeConnection.close (C:\\Projet perso\\Convoiturage-Backend\\node_modules\\mongoose\\lib\\connection.js:856:11)\n' +
    '    at gracefulShutdown (C:\\Projet perso\\Convoiturage-Backend\\server.js:330:23)\n' +
    '    at process.<anonymous> (C:\\Projet perso\\Convoiturage-Backend\\server.js:342:28)\n' +
    '    at process.emit (node:events:530:35)',
  stack: 'MongooseError: Connection.prototype.close() no longer accepts a callback\n' +
    '    at NativeConnection.close (C:\\Projet perso\\Convoiturage-Backend\\node_modules\\mongoose\\lib\\connection.js:856:11)\n' +
    '    at gracefulShutdown (C:\\Projet perso\\Convoiturage-Backend\\server.js:330:23)\n' +
    '    at process.<anonymous> (C:\\Projet perso\\Convoiturage-Backend\\server.js:342:28)\n' +
    '    at process.emit (node:events:530:35)',
  rejection: true,
  date: 'Wed Oct 15 2025 12:25:04 GMT+0000 (temps universel coordonné)',
  process: {
    pid: 5616,
    uid: null,
    gid: null,
    cwd: 'C:\\Projet perso\\Convoiturage-Backend',
    execPath: 'C:\\Program Files\\nodejs\\node.exe',
    version: 'v22.15.0',
    argv: [
      'C:\\Program Files\\nodejs\\node.exe',
      'C:\\Projet perso\\Convoiturage-Backend\\server.js'
    ],
    memoryUsage: {
      rss: 112279552,
      heapTotal: 62689280,
      heapUsed: 58901712,
      external: 22672881,
      arrayBuffers: 19125929
    }
  },
  os: { loadavg: [ 0, 0, 0 ], uptime: 15310.515 },
  trace: [
    {
      column: 11,
      file: 'C:\\Projet perso\\Convoiturage-Backend\\node_modules\\mongoose\\lib\\connection.js',
      function: 'NativeConnection.close',
      line: 856,
      method: 'close',
      native: false
    },
    {
      column: 23,
      file: 'C:\\Projet perso\\Convoiturage-Backend\\server.js',
      function: 'gracefulShutdown',
      line: 330,
      method: null,
      native: false
    },
    {
      column: 28,
      file: 'C:\\Projet perso\\Convoiturage-Backend\\server.js',
      function: null,
      line: 342,
      method: null,
      native: false
    },
    {
      column: 35,
      file: 'node:events',
      function: 'process.emit',
      line: 530,
      method: 'emit',
      native: false
    }
  ],
  service: 'covoiturage-api',
  environment: 'development',
  version: '1.0.0',
  timestamp: '2025-10-15 12:25:04'
}
{
  error: MongooseError: Connection.prototype.close() no longer accepts a callback
      at NativeConnection.close (C:\Projet perso\Convoiturage-Backend\node_modules\mongoose\lib\connection.js:856:11)
      at gracefulShutdown (C:\Projet perso\Convoiturage-Backend\server.js:330:23)
      at process.<anonymous> (C:\Projet perso\Convoiturage-Backend\server.js:342:28)
      at process.emit (node:events:530:35),
  level: 'error',
  message: 'unhandledRejection: Connection.prototype.close() no longer accepts a callback\n' +
    'MongooseError: Connection.prototype.close() no longer accepts a callback\n' +
    '    at NativeConnection.close (C:\\Projet perso\\Convoiturage-Backend\\node_modules\\mongoose\\lib\\connection.js:856:11)\n' +
    '    at gracefulShutdown (C:\\Projet perso\\Convoiturage-Backend\\server.js:330:23)\n' +
    '    at process.<anonymous> (C:\\Projet perso\\Convoiturage-Backend\\server.js:342:28)\n' +
    '    at process.emit (node:events:530:35)',
  stack: 'MongooseError: Connection.prototype.close() no longer accepts a callback\n' +
    '    at NativeConnection.close (C:\\Projet perso\\Convoiturage-Backend\\node_modules\\mongoose\\lib\\connection.js:856:11)\n' +
    '    at gracefulShutdown (C:\\Projet perso\\Convoiturage-Backend\\server.js:330:23)\n' +
    '    at process.<anonymous> (C:\\Projet perso\\Convoiturage-Backend\\server.js:342:28)\n' +
    '    at process.emit (node:events:530:35)',
  rejection: true,
  date: 'Wed Oct 15 2025 13:57:04 GMT+0000 (temps universel coordonné)',
  process: {
    pid: 11728,
    uid: null,
    gid: null,
    cwd: 'C:\\Projet perso\\Convoiturage-Backend',
    execPath: 'C:\\Program Files\\nodejs\\node.exe',
    version: 'v22.15.0',
    argv: [
      'C:\\Program Files\\nodejs\\node.exe',
      'C:\\Projet perso\\Convoiturage-Backend\\server.js'
    ],
    memoryUsage: {
      rss: 119406592,
      heapTotal: 66097152,
      heapUsed: 61988032,
      external: 23795921,
      arrayBuffers: 20248969
    }
  },
  os: { loadavg: [ 0, 0, 0 ], uptime: 20830.39 },
  trace: [
    {
      column: 11,
      file: 'C:\\Projet perso\\Convoiturage-Backend\\node_modules\\mongoose\\lib\\connection.js',
      function: 'NativeConnection.close',
      line: 856,
      method: 'close',
      native: false
    },
    {
      column: 23,
      file: 'C:\\Projet perso\\Convoiturage-Backend\\server.js',
      function: 'gracefulShutdown',
      line: 330,
      method: null,
      native: false
    },
    {
      column: 28,
      file: 'C:\\Projet perso\\Convoiturage-Backend\\server.js',
      function: null,
      line: 342,
      method: null,
      native: false
    },
    {
      column: 35,
      file: 'node:events',
      function: 'process.emit',
      line: 530,
      method: 'emit',
      native: false
    }
  ],
  service: 'covoiturage-api',
  environment: 'development',
  version: '1.0.0',
  timestamp: '2025-10-15 13:57:04'
}
{
  error: MongooseError: Connection.prototype.close() no longer accepts a callback
      at NativeConnection.close (C:\Projet perso\Convoiturage-Backend\node_modules\mongoose\lib\connection.js:856:11)
      at gracefulShutdown (C:\Projet perso\Convoiturage-Backend\server.js:330:23)
      at process.<anonymous> (C:\Projet perso\Convoiturage-Backend\server.js:342:28)
      at process.emit (node:events:530:35),
  level: 'error',
  message: 'unhandledRejection: Connection.prototype.close() no longer accepts a callback\n' +
    'MongooseError: Connection.prototype.close() no longer accepts a callback\n' +
    '    at NativeConnection.close (C:\\Projet perso\\Convoiturage-Backend\\node_modules\\mongoose\\lib\\connection.js:856:11)\n' +
    '    at gracefulShutdown (C:\\Projet perso\\Convoiturage-Backend\\server.js:330:23)\n' +
    '    at process.<anonymous> (C:\\Projet perso\\Convoiturage-Backend\\server.js:342:28)\n' +
    '    at process.emit (node:events:530:35)',
  stack: 'MongooseError: Connection.prototype.close() no longer accepts a callback\n' +
    '    at NativeConnection.close (C:\\Projet perso\\Convoiturage-Backend\\node_modules\\mongoose\\lib\\connection.js:856:11)\n' +
    '    at gracefulShutdown (C:\\Projet perso\\Convoiturage-Backend\\server.js:330:23)\n' +
    '    at process.<anonymous> (C:\\Projet perso\\Convoiturage-Backend\\server.js:342:28)\n' +
    '    at process.emit (node:events:530:35)',
  rejection: true,
  date: 'Wed Oct 15 2025 14:21:05 GMT+0000 (temps universel coordonné)',
  process: {
    pid: 15604,
    uid: null,
    gid: null,
    cwd: 'C:\\Projet perso\\Convoiturage-Backend',
    execPath: 'C:\\Program Files\\nodejs\\node.exe',
    version: 'v22.15.0',
    argv: [
      'C:\\Program Files\\nodejs\\node.exe',
      'C:\\Projet perso\\Convoiturage-Backend\\server.js'
    ],
    memoryUsage: {
      rss: 114302976,
      heapTotal: 63475712,
      heapUsed: 59918520,
      external: 23196722,
      arrayBuffers: 19654025
    }
  },
  os: { loadavg: [ 0, 0, 0 ], uptime: 22271.39 },
  trace: [
    {
      column: 11,
      file: 'C:\\Projet perso\\Convoiturage-Backend\\node_modules\\mongoose\\lib\\connection.js',
      function: 'NativeConnection.close',
      line: 856,
      method: 'close',
      native: false
    },
    {
      column: 23,
      file: 'C:\\Projet perso\\Convoiturage-Backend\\server.js',
      function: 'gracefulShutdown',
      line: 330,
      method: null,
      native: false
    },
    {
      column: 28,
      file: 'C:\\Projet perso\\Convoiturage-Backend\\server.js',
      function: null,
      line: 342,
      method: null,
      native: false
    },
    {
      column: 35,
      file: 'node:events',
      function: 'process.emit',
      line: 530,
      method: 'emit',
      native: false
    }
  ],
  service: 'covoiturage-api',
  environment: 'development',
  version: '1.0.0',
  timestamp: '2025-10-15 14:21:05'
}
{
  error: MongooseError: Connection.prototype.close() no longer accepts a callback
      at NativeConnection.close (C:\Projet perso\Convoiturage-Backend\node_modules\mongoose\lib\connection.js:856:11)
      at gracefulShutdown (C:\Projet perso\Convoiturage-Backend\server.js:330:23)
      at process.<anonymous> (C:\Projet perso\Convoiturage-Backend\server.js:342:28)
      at process.emit (node:events:530:35),
  level: 'error',
  message: 'unhandledRejection: Connection.prototype.close() no longer accepts a callback\n' +
    'MongooseError: Connection.prototype.close() no longer accepts a callback\n' +
    '    at NativeConnection.close (C:\\Projet perso\\Convoiturage-Backend\\node_modules\\mongoose\\lib\\connection.js:856:11)\n' +
    '    at gracefulShutdown (C:\\Projet perso\\Convoiturage-Backend\\server.js:330:23)\n' +
    '    at process.<anonymous> (C:\\Projet perso\\Convoiturage-Backend\\server.js:342:28)\n' +
    '    at process.emit (node:events:530:35)',
  stack: 'MongooseError: Connection.prototype.close() no longer accepts a callback\n' +
    '    at NativeConnection.close (C:\\Projet perso\\Convoiturage-Backend\\node_modules\\mongoose\\lib\\connection.js:856:11)\n' +
    '    at gracefulShutdown (C:\\Projet perso\\Convoiturage-Backend\\server.js:330:23)\n' +
    '    at process.<anonymous> (C:\\Projet perso\\Convoiturage-Backend\\server.js:342:28)\n' +
    '    at process.emit (node:events:530:35)',
  rejection: true,
  date: 'Wed Oct 15 2025 14:48:51 GMT+0000 (temps universel coordonné)',
  process: {
    pid: 13684,
    uid: null,
    gid: null,
    cwd: 'C:\\Projet perso\\Convoiturage-Backend',
    execPath: 'C:\\Program Files\\nodejs\\node.exe',
    version: 'v22.15.0',
    argv: [
      'C:\\Program Files\\nodejs\\node.exe',
      'C:\\Projet perso\\Convoiturage-Backend\\server.js'
    ],
    memoryUsage: {
      rss: 115580928,
      heapTotal: 63737856,
      heapUsed: 61044416,
      external: 23408223,
      arrayBuffers: 19857016
    }
  },
  os: { loadavg: [ 0, 0, 0 ], uptime: 23937.031 },
  trace: [
    {
      column: 11,
      file: 'C:\\Projet perso\\Convoiturage-Backend\\node_modules\\mongoose\\lib\\connection.js',
      function: 'NativeConnection.close',
      line: 856,
      method: 'close',
      native: false
    },
    {
      column: 23,
      file: 'C:\\Projet perso\\Convoiturage-Backend\\server.js',
      function: 'gracefulShutdown',
      line: 330,
      method: null,
      native: false
    },
    {
      column: 28,
      file: 'C:\\Projet perso\\Convoiturage-Backend\\server.js',
      function: null,
      line: 342,
      method: null,
      native: false
    },
    {
      column: 35,
      file: 'node:events',
      function: 'process.emit',
      line: 530,
      method: 'emit',
      native: false
    }
  ],
  service: 'covoiturage-api',
  environment: 'development',
  version: '1.0.0',
  timestamp: '2025-10-15 14:48:51'
}
{
  error: MongooseError: Connection.prototype.close() no longer accepts a callback
      at NativeConnection.close (C:\Projet perso\Convoiturage-Backend\node_modules\mongoose\lib\connection.js:856:11)
      at gracefulShutdown (C:\Projet perso\Convoiturage-Backend\server.js:330:23)
      at process.<anonymous> (C:\Projet perso\Convoiturage-Backend\server.js:342:28)
      at process.emit (node:events:530:35),
  level: 'error',
  message: 'unhandledRejection: Connection.prototype.close() no longer accepts a callback\n' +
    'MongooseError: Connection.prototype.close() no longer accepts a callback\n' +
    '    at NativeConnection.close (C:\\Projet perso\\Convoiturage-Backend\\node_modules\\mongoose\\lib\\connection.js:856:11)\n' +
    '    at gracefulShutdown (C:\\Projet perso\\Convoiturage-Backend\\server.js:330:23)\n' +
    '    at process.<anonymous> (C:\\Projet perso\\Convoiturage-Backend\\server.js:342:28)\n' +
    '    at process.emit (node:events:530:35)',
  stack: 'MongooseError: Connection.prototype.close() no longer accepts a callback\n' +
    '    at NativeConnection.close (C:\\Projet perso\\Convoiturage-Backend\\node_modules\\mongoose\\lib\\connection.js:856:11)\n' +
    '    at gracefulShutdown (C:\\Projet perso\\Convoiturage-Backend\\server.js:330:23)\n' +
    '    at process.<anonymous> (C:\\Projet perso\\Convoiturage-Backend\\server.js:342:28)\n' +
    '    at process.emit (node:events:530:35)',
  rejection: true,
  date: 'Wed Oct 15 2025 14:56:47 GMT+0000 (temps universel coordonné)',
  process: {
    pid: 13904,
    uid: null,
    gid: null,
    cwd: 'C:\\Projet perso\\Convoiturage-Backend',
    execPath: 'C:\\Program Files\\nodejs\\node.exe',
    version: 'v22.15.0',
    argv: [
      'C:\\Program Files\\nodejs\\node.exe',
      'C:\\Projet perso\\Convoiturage-Backend\\server.js'
    ],
    memoryUsage: {
      rss: 115523584,
      heapTotal: 63213568,
      heapUsed: 59480040,
      external: 22674755,
      arrayBuffers: 19132058
    }
  },
  os: { loadavg: [ 0, 0, 0 ], uptime: 24413.687 },
  trace: [
    {
      column: 11,
      file: 'C:\\Projet perso\\Convoiturage-Backend\\node_modules\\mongoose\\lib\\connection.js',
      function: 'NativeConnection.close',
      line: 856,
      method: 'close',
      native: false
    },
    {
      column: 23,
      file: 'C:\\Projet perso\\Convoiturage-Backend\\server.js',
      function: 'gracefulShutdown',
      line: 330,
      method: null,
      native: false
    },
    {
      column: 28,
      file: 'C:\\Projet perso\\Convoiturage-Backend\\server.js',
      function: null,
      line: 342,
      method: null,
      native: false
    },
    {
      column: 35,
      file: 'node:events',
      function: 'process.emit',
      line: 530,
      method: 'emit',
      native: false
    }
  ],
  service: 'covoiturage-api',
  environment: 'development',
  version: '1.0.0',
  timestamp: '2025-10-15 14:56:47'
}
{
  error: MongooseError: Connection.prototype.close() no longer accepts a callback
      at NativeConnection.close (C:\Projet perso\Convoiturage-Backend\node_modules\mongoose\lib\connection.js:856:11)
      at gracefulShutdown (C:\Projet perso\Convoiturage-Backend\server.js:330:23)
      at process.<anonymous> (C:\Projet perso\Convoiturage-Backend\server.js:342:28)
      at process.emit (node:events:530:35),
  level: 'error',
  message: 'unhandledRejection: Connection.prototype.close() no longer accepts a callback\n' +
    'MongooseError: Connection.prototype.close() no longer accepts a callback\n' +
    '    at NativeConnection.close (C:\\Projet perso\\Convoiturage-Backend\\node_modules\\mongoose\\lib\\connection.js:856:11)\n' +
    '    at gracefulShutdown (C:\\Projet perso\\Convoiturage-Backend\\server.js:330:23)\n' +
    '    at process.<anonymous> (C:\\Projet perso\\Convoiturage-Backend\\server.js:342:28)\n' +
    '    at process.emit (node:events:530:35)',
  stack: 'MongooseError: Connection.prototype.close() no longer accepts a callback\n' +
    '    at NativeConnection.close (C:\\Projet perso\\Convoiturage-Backend\\node_modules\\mongoose\\lib\\connection.js:856:11)\n' +
    '    at gracefulShutdown (C:\\Projet perso\\Convoiturage-Backend\\server.js:330:23)\n' +
    '    at process.<anonymous> (C:\\Projet perso\\Convoiturage-Backend\\server.js:342:28)\n' +
    '    at process.emit (node:events:530:35)',
  rejection: true,
  date: 'Wed Oct 15 2025 15:03:01 GMT+0000 (temps universel coordonné)',
  process: {
    pid: 13684,
    uid: null,
    gid: null,
    cwd: 'C:\\Projet perso\\Convoiturage-Backend',
    execPath: 'C:\\Program Files\\nodejs\\node.exe',
    version: 'v22.15.0',
    argv: [
      'C:\\Program Files\\nodejs\\node.exe',
      'C:\\Projet perso\\Convoiturage-Backend\\server.js'
    ],
    memoryUsage: {
      rss: 113844224,
      heapTotal: 62689280,
      heapUsed: 59335248,
      external: 22658953,
      arrayBuffers: 19086425
    }
  },
  os: { loadavg: [ 0, 0, 0 ], uptime: 24787.609 },
  trace: [
    {
      column: 11,
      file: 'C:\\Projet perso\\Convoiturage-Backend\\node_modules\\mongoose\\lib\\connection.js',
      function: 'NativeConnection.close',
      line: 856,
      method: 'close',
      native: false
    },
    {
      column: 23,
      file: 'C:\\Projet perso\\Convoiturage-Backend\\server.js',
      function: 'gracefulShutdown',
      line: 330,
      method: null,
      native: false
    },
    {
      column: 28,
      file: 'C:\\Projet perso\\Convoiturage-Backend\\server.js',
      function: null,
      line: 342,
      method: null,
      native: false
    },
    {
      column: 35,
      file: 'node:events',
      function: 'process.emit',
      line: 530,
      method: 'emit',
      native: false
    }
  ],
  service: 'covoiturage-api',
  environment: 'development',
  version: '1.0.0',
  timestamp: '2025-10-15 15:03:01'
}
{
  error: MongooseError: Connection.prototype.close() no longer accepts a callback
      at NativeConnection.close (C:\Projet perso\Convoiturage-Backend\node_modules\mongoose\lib\connection.js:856:11)
      at gracefulShutdown (C:\Projet perso\Convoiturage-Backend\server.js:330:23)
      at process.<anonymous> (C:\Projet perso\Convoiturage-Backend\server.js:342:28)
      at process.emit (node:events:530:35),
  level: 'error',
  message: 'unhandledRejection: Connection.prototype.close() no longer accepts a callback\n' +
    'MongooseError: Connection.prototype.close() no longer accepts a callback\n' +
    '    at NativeConnection.close (C:\\Projet perso\\Convoiturage-Backend\\node_modules\\mongoose\\lib\\connection.js:856:11)\n' +
    '    at gracefulShutdown (C:\\Projet perso\\Convoiturage-Backend\\server.js:330:23)\n' +
    '    at process.<anonymous> (C:\\Projet perso\\Convoiturage-Backend\\server.js:342:28)\n' +
    '    at process.emit (node:events:530:35)',
  stack: 'MongooseError: Connection.prototype.close() no longer accepts a callback\n' +
    '    at NativeConnection.close (C:\\Projet perso\\Convoiturage-Backend\\node_modules\\mongoose\\lib\\connection.js:856:11)\n' +
    '    at gracefulShutdown (C:\\Projet perso\\Convoiturage-Backend\\server.js:330:23)\n' +
    '    at process.<anonymous> (C:\\Projet perso\\Convoiturage-Backend\\server.js:342:28)\n' +
    '    at process.emit (node:events:530:35)',
  rejection: true,
  date: 'Wed Oct 15 2025 15:05:33 GMT+0000 (temps universel coordonné)',
  process: {
    pid: 14036,
    uid: null,
    gid: null,
    cwd: 'C:\\Projet perso\\Convoiturage-Backend',
    execPath: 'C:\\Program Files\\nodejs\\node.exe',
    version: 'v22.15.0',
    argv: [
      'C:\\Program Files\\nodejs\\node.exe',
      'C:\\Projet perso\\Convoiturage-Backend\\server.js'
    ],
    memoryUsage: {
      rss: 113758208,
      heapTotal: 62164992,
      heapUsed: 58920392,
      external: 22526832,
      arrayBuffers: 18984135
    }
  },
  os: { loadavg: [ 0, 0, 0 ], uptime: 24939.296 },
  trace: [
    {
      column: 11,
      file: 'C:\\Projet perso\\Convoiturage-Backend\\node_modules\\mongoose\\lib\\connection.js',
      function: 'NativeConnection.close',
      line: 856,
      method: 'close',
      native: false
    },
    {
      column: 23,
      file: 'C:\\Projet perso\\Convoiturage-Backend\\server.js',
      function: 'gracefulShutdown',
      line: 330,
      method: null,
      native: false
    },
    {
      column: 28,
      file: 'C:\\Projet perso\\Convoiturage-Backend\\server.js',
      function: null,
      line: 342,
      method: null,
      native: false
    },
    {
      column: 35,
      file: 'node:events',
      function: 'process.emit',
      line: 530,
      method: 'emit',
      native: false
    }
  ],
  service: 'covoiturage-api',
  environment: 'development',
  version: '1.0.0',
  timestamp: '2025-10-15 15:05:33'
}
{
  error: MongooseError: Connection.prototype.close() no longer accepts a callback
      at NativeConnection.close (C:\Projet perso\Convoiturage-Backend\node_modules\mongoose\lib\connection.js:856:11)
      at gracefulShutdown (C:\Projet perso\Convoiturage-Backend\server.js:330:23)
      at process.<anonymous> (C:\Projet perso\Convoiturage-Backend\server.js:342:28)
      at process.emit (node:events:530:35),
  level: 'error',
  message: 'unhandledRejection: Connection.prototype.close() no longer accepts a callback\n' +
    'MongooseError: Connection.prototype.close() no longer accepts a callback\n' +
    '    at NativeConnection.close (C:\\Projet perso\\Convoiturage-Backend\\node_modules\\mongoose\\lib\\connection.js:856:11)\n' +
    '    at gracefulShutdown (C:\\Projet perso\\Convoiturage-Backend\\server.js:330:23)\n' +
    '    at process.<anonymous> (C:\\Projet perso\\Convoiturage-Backend\\server.js:342:28)\n' +
    '    at process.emit (node:events:530:35)',
  stack: 'MongooseError: Connection.prototype.close() no longer accepts a callback\n' +
    '    at NativeConnection.close (C:\\Projet perso\\Convoiturage-Backend\\node_modules\\mongoose\\lib\\connection.js:856:11)\n' +
    '    at gracefulShutdown (C:\\Projet perso\\Convoiturage-Backend\\server.js:330:23)\n' +
    '    at process.<anonymous> (C:\\Projet perso\\Convoiturage-Backend\\server.js:342:28)\n' +
    '    at process.emit (node:events:530:35)',
  rejection: true,
  date: 'Wed Oct 15 2025 15:09:33 GMT+0000 (temps universel coordonné)',
  process: {
    pid: 8544,
    uid: null,
    gid: null,
    cwd: 'C:\\Projet perso\\Convoiturage-Backend',
    execPath: 'C:\\Program Files\\nodejs\\node.exe',
    version: 'v22.15.0',
    argv: [
      'C:\\Program Files\\nodejs\\node.exe',
      'C:\\Projet perso\\Convoiturage-Backend\\server.js'
    ],
    memoryUsage: {
      rss: 115212288,
      heapTotal: 64262144,
      heapUsed: 59394736,
      external: 22570257,
      arrayBuffers: 19023305
    }
  },
  os: { loadavg: [ 0, 0, 0 ], uptime: 25179.484 },
  trace: [
    {
      column: 11,
      file: 'C:\\Projet perso\\Convoiturage-Backend\\node_modules\\mongoose\\lib\\connection.js',
      function: 'NativeConnection.close',
      line: 856,
      method: 'close',
      native: false
    },
    {
      column: 23,
      file: 'C:\\Projet perso\\Convoiturage-Backend\\server.js',
      function: 'gracefulShutdown',
      line: 330,
      method: null,
      native: false
    },
    {
      column: 28,
      file: 'C:\\Projet perso\\Convoiturage-Backend\\server.js',
      function: null,
      line: 342,
      method: null,
      native: false
    },
    {
      column: 35,
      file: 'node:events',
      function: 'process.emit',
      line: 530,
      method: 'emit',
      native: false
    }
  ],
  service: 'covoiturage-api',
  environment: 'development',
  version: '1.0.0',
  timestamp: '2025-10-15 15:09:33'
}
{
  error: MongooseError: Connection.prototype.close() no longer accepts a callback
      at NativeConnection.close (C:\Projet perso\Convoiturage-Backend\node_modules\mongoose\lib\connection.js:856:11)
      at gracefulShutdown (C:\Projet perso\Convoiturage-Backend\server.js:330:23)
      at process.<anonymous> (C:\Projet perso\Convoiturage-Backend\server.js:342:28)
      at process.emit (node:events:530:35),
  level: 'error',
  message: 'unhandledRejection: Connection.prototype.close() no longer accepts a callback\n' +
    'MongooseError: Connection.prototype.close() no longer accepts a callback\n' +
    '    at NativeConnection.close (C:\\Projet perso\\Convoiturage-Backend\\node_modules\\mongoose\\lib\\connection.js:856:11)\n' +
    '    at gracefulShutdown (C:\\Projet perso\\Convoiturage-Backend\\server.js:330:23)\n' +
    '    at process.<anonymous> (C:\\Projet perso\\Convoiturage-Backend\\server.js:342:28)\n' +
    '    at process.emit (node:events:530:35)',
  stack: 'MongooseError: Connection.prototype.close() no longer accepts a callback\n' +
    '    at NativeConnection.close (C:\\Projet perso\\Convoiturage-Backend\\node_modules\\mongoose\\lib\\connection.js:856:11)\n' +
    '    at gracefulShutdown (C:\\Projet perso\\Convoiturage-Backend\\server.js:330:23)\n' +
    '    at process.<anonymous> (C:\\Projet perso\\Convoiturage-Backend\\server.js:342:28)\n' +
    '    at process.emit (node:events:530:35)',
  rejection: true,
  date: 'Wed Oct 15 2025 15:15:20 GMT+0000 (temps universel coordonné)',
  process: {
    pid: 18160,
    uid: null,
    gid: null,
    cwd: 'C:\\Projet perso\\Convoiturage-Backend',
    execPath: 'C:\\Program Files\\nodejs\\node.exe',
    version: 'v22.15.0',
    argv: [
      'C:\\Program Files\\nodejs\\node.exe',
      'C:\\Projet perso\\Convoiturage-Backend\\server.js'
    ],
    memoryUsage: {
      rss: 112427008,
      heapTotal: 62951424,
      heapUsed: 59111432,
      external: 22634895,
      arrayBuffers: 19069969
    }
  },
  os: { loadavg: [ 0, 0, 0 ], uptime: 25526.421 },
  trace: [
    {
      column: 11,
      file: 'C:\\Projet perso\\Convoiturage-Backend\\node_modules\\mongoose\\lib\\connection.js',
      function: 'NativeConnection.close',
      line: 856,
      method: 'close',
      native: false
    },
    {
      column: 23,
      file: 'C:\\Projet perso\\Convoiturage-Backend\\server.js',
      function: 'gracefulShutdown',
      line: 330,
      method: null,
      native: false
    },
    {
      column: 28,
      file: 'C:\\Projet perso\\Convoiturage-Backend\\server.js',
      function: null,
      line: 342,
      method: null,
      native: false
    },
    {
      column: 35,
      file: 'node:events',
      function: 'process.emit',
      line: 530,
      method: 'emit',
      native: false
    }
  ],
  service: 'covoiturage-api',
  environment: 'development',
  version: '1.0.0',
  timestamp: '2025-10-15 15:15:20'
}
{
  error: MongooseError: Connection.prototype.close() no longer accepts a callback
      at NativeConnection.close (C:\Projet perso\Convoiturage-Backend\node_modules\mongoose\lib\connection.js:856:11)
      at gracefulShutdown (C:\Projet perso\Convoiturage-Backend\server.js:330:23)
      at process.<anonymous> (C:\Projet perso\Convoiturage-Backend\server.js:342:28)
      at process.emit (node:events:530:35),
  level: 'error',
  message: 'unhandledRejection: Connection.prototype.close() no longer accepts a callback\n' +
    'MongooseError: Connection.prototype.close() no longer accepts a callback\n' +
    '    at NativeConnection.close (C:\\Projet perso\\Convoiturage-Backend\\node_modules\\mongoose\\lib\\connection.js:856:11)\n' +
    '    at gracefulShutdown (C:\\Projet perso\\Convoiturage-Backend\\server.js:330:23)\n' +
    '    at process.<anonymous> (C:\\Projet perso\\Convoiturage-Backend\\server.js:342:28)\n' +
    '    at process.emit (node:events:530:35)',
  stack: 'MongooseError: Connection.prototype.close() no longer accepts a callback\n' +
    '    at NativeConnection.close (C:\\Projet perso\\Convoiturage-Backend\\node_modules\\mongoose\\lib\\connection.js:856:11)\n' +
    '    at gracefulShutdown (C:\\Projet perso\\Convoiturage-Backend\\server.js:330:23)\n' +
    '    at process.<anonymous> (C:\\Projet perso\\Convoiturage-Backend\\server.js:342:28)\n' +
    '    at process.emit (node:events:530:35)',
  rejection: true,
  date: 'Wed Oct 15 2025 15:23:01 GMT+0000 (temps universel coordonné)',
  process: {
    pid: 12232,
    uid: null,
    gid: null,
    cwd: 'C:\\Projet perso\\Convoiturage-Backend',
    execPath: 'C:\\Program Files\\nodejs\\node.exe',
    version: 'v22.15.0',
    argv: [
      'C:\\Program Files\\nodejs\\node.exe',
      'C:\\Projet perso\\Convoiturage-Backend\\server.js'
    ],
    memoryUsage: {
      rss: 112095232,
      heapTotal: 62689280,
      heapUsed: 59385056,
      external: 22754935,
      arrayBuffers: 19168859
    }
  },
  os: { loadavg: [ 0, 0, 0 ], uptime: 25987.234 },
  trace: [
    {
      column: 11,
      file: 'C:\\Projet perso\\Convoiturage-Backend\\node_modules\\mongoose\\lib\\connection.js',
      function: 'NativeConnection.close',
      line: 856,
      method: 'close',
      native: false
    },
    {
      column: 23,
      file: 'C:\\Projet perso\\Convoiturage-Backend\\server.js',
      function: 'gracefulShutdown',
      line: 330,
      method: null,
      native: false
    },
    {
      column: 28,
      file: 'C:\\Projet perso\\Convoiturage-Backend\\server.js',
      function: null,
      line: 342,
      method: null,
      native: false
    },
    {
      column: 35,
      file: 'node:events',
      function: 'process.emit',
      line: 530,
      method: 'emit',
      native: false
    }
  ],
  service: 'covoiturage-api',
  environment: 'development',
  version: '1.0.0',
  timestamp: '2025-10-15 15:23:01'
}
{
  error: MongooseError: Connection.prototype.close() no longer accepts a callback
      at NativeConnection.close (C:\Projet perso\Convoiturage-Backend\node_modules\mongoose\lib\connection.js:856:11)
      at gracefulShutdown (C:\Projet perso\Convoiturage-Backend\server.js:330:23)
      at process.<anonymous> (C:\Projet perso\Convoiturage-Backend\server.js:342:28)
      at process.emit (node:events:530:35),
  level: 'error',
  message: 'unhandledRejection: Connection.prototype.close() no longer accepts a callback\n' +
    'MongooseError: Connection.prototype.close() no longer accepts a callback\n' +
    '    at NativeConnection.close (C:\\Projet perso\\Convoiturage-Backend\\node_modules\\mongoose\\lib\\connection.js:856:11)\n' +
    '    at gracefulShutdown (C:\\Projet perso\\Convoiturage-Backend\\server.js:330:23)\n' +
    '    at process.<anonymous> (C:\\Projet perso\\Convoiturage-Backend\\server.js:342:28)\n' +
    '    at process.emit (node:events:530:35)',
  stack: 'MongooseError: Connection.prototype.close() no longer accepts a callback\n' +
    '    at NativeConnection.close (C:\\Projet perso\\Convoiturage-Backend\\node_modules\\mongoose\\lib\\connection.js:856:11)\n' +
    '    at gracefulShutdown (C:\\Projet perso\\Convoiturage-Backend\\server.js:330:23)\n' +
    '    at process.<anonymous> (C:\\Projet perso\\Convoiturage-Backend\\server.js:342:28)\n' +
    '    at process.emit (node:events:530:35)',
  rejection: true,
  date: 'Wed Oct 15 2025 15:39:27 GMT+0000 (temps universel coordonné)',
  process: {
    pid: 968,
    uid: null,
    gid: null,
    cwd: 'C:\\Projet perso\\Convoiturage-Backend',
    execPath: 'C:\\Program Files\\nodejs\\node.exe',
    version: 'v22.15.0',
    argv: [
      'C:\\Program Files\\nodejs\\node.exe',
      'C:\\Projet perso\\Convoiturage-Backend\\server.js'
    ],
    memoryUsage: {
      rss: 115318784,
      heapTotal: 64786432,
      heapUsed: 61930448,
      external: 23078140,
      arrayBuffers: 19535443
    }
  },
  os: { loadavg: [ 0, 0, 0 ], uptime: 26973.14 },
  trace: [
    {
      column: 11,
      file: 'C:\\Projet perso\\Convoiturage-Backend\\node_modules\\mongoose\\lib\\connection.js',
      function: 'NativeConnection.close',
      line: 856,
      method: 'close',
      native: false
    },
    {
      column: 23,
      file: 'C:\\Projet perso\\Convoiturage-Backend\\server.js',
      function: 'gracefulShutdown',
      line: 330,
      method: null,
      native: false
    },
    {
      column: 28,
      file: 'C:\\Projet perso\\Convoiturage-Backend\\server.js',
      function: null,
      line: 342,
      method: null,
      native: false
    },
    {
      column: 35,
      file: 'node:events',
      function: 'process.emit',
      line: 530,
      method: 'emit',
      native: false
    }
  ],
  service: 'covoiturage-api',
  environment: 'development',
  version: '1.0.0',
  timestamp: '2025-10-15 15:39:27'
}
{
  error: MongooseError: Connection.prototype.close() no longer accepts a callback
      at NativeConnection.close (C:\Projet perso\Convoiturage-Backend\node_modules\mongoose\lib\connection.js:856:11)
      at gracefulShutdown (C:\Projet perso\Convoiturage-Backend\server.js:330:23)
      at process.<anonymous> (C:\Projet perso\Convoiturage-Backend\server.js:342:28)
      at process.emit (node:events:530:35),
  level: 'error',
  message: 'unhandledRejection: Connection.prototype.close() no longer accepts a callback\n' +
    'MongooseError: Connection.prototype.close() no longer accepts a callback\n' +
    '    at NativeConnection.close (C:\\Projet perso\\Convoiturage-Backend\\node_modules\\mongoose\\lib\\connection.js:856:11)\n' +
    '    at gracefulShutdown (C:\\Projet perso\\Convoiturage-Backend\\server.js:330:23)\n' +
    '    at process.<anonymous> (C:\\Projet perso\\Convoiturage-Backend\\server.js:342:28)\n' +
    '    at process.emit (node:events:530:35)',
  stack: 'MongooseError: Connection.prototype.close() no longer accepts a callback\n' +
    '    at NativeConnection.close (C:\\Projet perso\\Convoiturage-Backend\\node_modules\\mongoose\\lib\\connection.js:856:11)\n' +
    '    at gracefulShutdown (C:\\Projet perso\\Convoiturage-Backend\\server.js:330:23)\n' +
    '    at process.<anonymous> (C:\\Projet perso\\Convoiturage-Backend\\server.js:342:28)\n' +
    '    at process.emit (node:events:530:35)',
  rejection: true,
  date: 'Wed Oct 15 2025 15:45:13 GMT+0000 (temps universel coordonné)',
  process: {
    pid: 16820,
    uid: null,
    gid: null,
    cwd: 'C:\\Projet perso\\Convoiturage-Backend',
    execPath: 'C:\\Program Files\\nodejs\\node.exe',
    version: 'v22.15.0',
    argv: [
      'C:\\Program Files\\nodejs\\node.exe',
      'C:\\Projet perso\\Convoiturage-Backend\\server.js'
    ],
    memoryUsage: {
      rss: 115359744,
      heapTotal: 64262144,
      heapUsed: 61355464,
      external: 22664759,
      arrayBuffers: 19122062
    }
  },
  os: { loadavg: [ 0, 0, 0 ], uptime: 27319.078 },
  trace: [
    {
      column: 11,
      file: 'C:\\Projet perso\\Convoiturage-Backend\\node_modules\\mongoose\\lib\\connection.js',
      function: 'NativeConnection.close',
      line: 856,
      method: 'close',
      native: false
    },
    {
      column: 23,
      file: 'C:\\Projet perso\\Convoiturage-Backend\\server.js',
      function: 'gracefulShutdown',
      line: 330,
      method: null,
      native: false
    },
    {
      column: 28,
      file: 'C:\\Projet perso\\Convoiturage-Backend\\server.js',
      function: null,
      line: 342,
      method: null,
      native: false
    },
    {
      column: 35,
      file: 'node:events',
      function: 'process.emit',
      line: 530,
      method: 'emit',
      native: false
    }
  ],
  service: 'covoiturage-api',
  environment: 'development',
  version: '1.0.0',
  timestamp: '2025-10-15 15:45:13'
}
{
  error: MongooseError: Connection.prototype.close() no longer accepts a callback
      at NativeConnection.close (C:\Projet perso\Convoiturage-Backend\node_modules\mongoose\lib\connection.js:856:11)
      at gracefulShutdown (C:\Projet perso\Convoiturage-Backend\server.js:330:23)
      at process.<anonymous> (C:\Projet perso\Convoiturage-Backend\server.js:342:28)
      at process.emit (node:events:530:35),
  level: 'error',
  message: 'unhandledRejection: Connection.prototype.close() no longer accepts a callback\n' +
    'MongooseError: Connection.prototype.close() no longer accepts a callback\n' +
    '    at NativeConnection.close (C:\\Projet perso\\Convoiturage-Backend\\node_modules\\mongoose\\lib\\connection.js:856:11)\n' +
    '    at gracefulShutdown (C:\\Projet perso\\Convoiturage-Backend\\server.js:330:23)\n' +
    '    at process.<anonymous> (C:\\Projet perso\\Convoiturage-Backend\\server.js:342:28)\n' +
    '    at process.emit (node:events:530:35)',
  stack: 'MongooseError: Connection.prototype.close() no longer accepts a callback\n' +
    '    at NativeConnection.close (C:\\Projet perso\\Convoiturage-Backend\\node_modules\\mongoose\\lib\\connection.js:856:11)\n' +
    '    at gracefulShutdown (C:\\Projet perso\\Convoiturage-Backend\\server.js:330:23)\n' +
    '    at process.<anonymous> (C:\\Projet perso\\Convoiturage-Backend\\server.js:342:28)\n' +
    '    at process.emit (node:events:530:35)',
  rejection: true,
  date: 'Wed Oct 15 2025 15:57:26 GMT+0000 (temps universel coordonné)',
  process: {
    pid: 16204,
    uid: null,
    gid: null,
    cwd: 'C:\\Projet perso\\Convoiturage-Backend',
    execPath: 'C:\\Program Files\\nodejs\\node.exe',
    version: 'v22.15.0',
    argv: [
      'C:\\Program Files\\nodejs\\node.exe',
      'C:\\Projet perso\\Convoiturage-Backend\\server.js'
    ],
    memoryUsage: {
      rss: 117125120,
      heapTotal: 65310720,
      heapUsed: 62061000,
      external: 22824851,
      arrayBuffers: 19273644
    }
  },
  os: { loadavg: [ 0, 0, 0 ], uptime: 28052.218 },
  trace: [
    {
      column: 11,
      file: 'C:\\Projet perso\\Convoiturage-Backend\\node_modules\\mongoose\\lib\\connection.js',
      function: 'NativeConnection.close',
      line: 856,
      method: 'close',
      native: false
    },
    {
      column: 23,
      file: 'C:\\Projet perso\\Convoiturage-Backend\\server.js',
      function: 'gracefulShutdown',
      line: 330,
      method: null,
      native: false
    },
    {
      column: 28,
      file: 'C:\\Projet perso\\Convoiturage-Backend\\server.js',
      function: null,
      line: 342,
      method: null,
      native: false
    },
    {
      column: 35,
      file: 'node:events',
      function: 'process.emit',
      line: 530,
      method: 'emit',
      native: false
    }
  ],
  service: 'covoiturage-api',
  environment: 'development',
  version: '1.0.0',
  timestamp: '2025-10-15 15:57:26'
}
{
  error: MongooseError: Connection.prototype.close() no longer accepts a callback
      at NativeConnection.close (C:\Projet perso\Convoiturage-Backend\node_modules\mongoose\lib\connection.js:856:11)
      at gracefulShutdown (C:\Projet perso\Convoiturage-Backend\server.js:330:23)
      at process.<anonymous> (C:\Projet perso\Convoiturage-Backend\server.js:342:28)
      at process.emit (node:events:530:35),
  level: 'error',
  message: 'unhandledRejection: Connection.prototype.close() no longer accepts a callback\n' +
    'MongooseError: Connection.prototype.close() no longer accepts a callback\n' +
    '    at NativeConnection.close (C:\\Projet perso\\Convoiturage-Backend\\node_modules\\mongoose\\lib\\connection.js:856:11)\n' +
    '    at gracefulShutdown (C:\\Projet perso\\Convoiturage-Backend\\server.js:330:23)\n' +
    '    at process.<anonymous> (C:\\Projet perso\\Convoiturage-Backend\\server.js:342:28)\n' +
    '    at process.emit (node:events:530:35)',
  stack: 'MongooseError: Connection.prototype.close() no longer accepts a callback\n' +
    '    at NativeConnection.close (C:\\Projet perso\\Convoiturage-Backend\\node_modules\\mongoose\\lib\\connection.js:856:11)\n' +
    '    at gracefulShutdown (C:\\Projet perso\\Convoiturage-Backend\\server.js:330:23)\n' +
    '    at process.<anonymous> (C:\\Projet perso\\Convoiturage-Backend\\server.js:342:28)\n' +
    '    at process.emit (node:events:530:35)',
  rejection: true,
  date: 'Wed Oct 15 2025 17:20:40 GMT+0000 (temps universel coordonné)',
  process: {
    pid: 16596,
    uid: null,
    gid: null,
    cwd: 'C:\\Projet perso\\Convoiturage-Backend',
    execPath: 'C:\\Program Files\\nodejs\\node.exe',
    version: 'v22.15.0',
    argv: [
      'C:\\Program Files\\nodejs\\node.exe',
      'C:\\Projet perso\\Convoiturage-Backend\\server.js'
    ],
    memoryUsage: {
      rss: 108625920,
      heapTotal: 68456448,
      heapUsed: 65218128,
      external: 23400716,
      arrayBuffers: 19853764
    }
  },
  os: { loadavg: [ 0, 0, 0 ], uptime: 33046.203 },
  trace: [
    {
      column: 11,
      file: 'C:\\Projet perso\\Convoiturage-Backend\\node_modules\\mongoose\\lib\\connection.js',
      function: 'NativeConnection.close',
      line: 856,
      method: 'close',
      native: false
    },
    {
      column: 23,
      file: 'C:\\Projet perso\\Convoiturage-Backend\\server.js',
      function: 'gracefulShutdown',
      line: 330,
      method: null,
      native: false
    },
    {
      column: 28,
      file: 'C:\\Projet perso\\Convoiturage-Backend\\server.js',
      function: null,
      line: 342,
      method: null,
      native: false
    },
    {
      column: 35,
      file: 'node:events',
      function: 'process.emit',
      line: 530,
      method: 'emit',
      native: false
    }
  ],
  service: 'covoiturage-api',
  environment: 'development',
  version: '1.0.0',
  timestamp: '2025-10-15 17:20:40'
}
{
  error: MongooseError: Connection.prototype.close() no longer accepts a callback
      at NativeConnection.close (C:\Projet perso\Convoiturage-Backend\node_modules\mongoose\lib\connection.js:856:11)
      at gracefulShutdown (C:\Projet perso\Convoiturage-Backend\server.js:331:23)
      at process.<anonymous> (C:\Projet perso\Convoiturage-Backend\server.js:343:28)
      at process.emit (node:events:530:35),
  level: 'error',
  message: 'unhandledRejection: Connection.prototype.close() no longer accepts a callback\n' +
    'MongooseError: Connection.prototype.close() no longer accepts a callback\n' +
    '    at NativeConnection.close (C:\\Projet perso\\Convoiturage-Backend\\node_modules\\mongoose\\lib\\connection.js:856:11)\n' +
    '    at gracefulShutdown (C:\\Projet perso\\Convoiturage-Backend\\server.js:331:23)\n' +
    '    at process.<anonymous> (C:\\Projet perso\\Convoiturage-Backend\\server.js:343:28)\n' +
    '    at process.emit (node:events:530:35)',
  stack: 'MongooseError: Connection.prototype.close() no longer accepts a callback\n' +
    '    at NativeConnection.close (C:\\Projet perso\\Convoiturage-Backend\\node_modules\\mongoose\\lib\\connection.js:856:11)\n' +
    '    at gracefulShutdown (C:\\Projet perso\\Convoiturage-Backend\\server.js:331:23)\n' +
    '    at process.<anonymous> (C:\\Projet perso\\Convoiturage-Backend\\server.js:343:28)\n' +
    '    at process.emit (node:events:530:35)',
  rejection: true,
  date: 'Wed Oct 15 2025 18:07:31 GMT+0000 (temps universel coordonné)',
  process: {
    pid: 16268,
    uid: null,
    gid: null,
    cwd: 'C:\\Projet perso\\Convoiturage-Backend',
    execPath: 'C:\\Program Files\\nodejs\\node.exe',
    version: 'v22.15.0',
    argv: [
      'C:\\Program Files\\nodejs\\node.exe',
      'C:\\Projet perso\\Convoiturage-Backend\\server.js'
    ],
    memoryUsage: {
      rss: 102662144,
      heapTotal: 67670016,
      heapUsed: 58733648,
      external: 22508723,
      arrayBuffers: 18966026
    }
  },
  os: { loadavg: [ 0, 0, 0 ], uptime: 35855.859 },
  trace: [
    {
      column: 11,
      file: 'C:\\Projet perso\\Convoiturage-Backend\\node_modules\\mongoose\\lib\\connection.js',
      function: 'NativeConnection.close',
      line: 856,
      method: 'close',
      native: false
    },
    {
      column: 23,
      file: 'C:\\Projet perso\\Convoiturage-Backend\\server.js',
      function: 'gracefulShutdown',
      line: 331,
      method: null,
      native: false
    },
    {
      column: 28,
      file: 'C:\\Projet perso\\Convoiturage-Backend\\server.js',
      function: null,
      line: 343,
      method: null,
      native: false
    },
    {
      column: 35,
      file: 'node:events',
      function: 'process.emit',
      line: 530,
      method: 'emit',
      native: false
    }
  ],
  service: 'covoiturage-api',
  environment: 'development',
  version: '1.0.0',
  timestamp: '2025-10-15 18:07:31'
}
{
  error: MongooseError: Connection.prototype.close() no longer accepts a callback
      at NativeConnection.close (C:\Projet perso\Convoiturage-Backend\node_modules\mongoose\lib\connection.js:856:11)
      at gracefulShutdown (C:\Projet perso\Convoiturage-Backend\server.js:331:23)
      at process.<anonymous> (C:\Projet perso\Convoiturage-Backend\server.js:343:28)
      at process.emit (node:events:530:35),
  level: 'error',
  message: 'unhandledRejection: Connection.prototype.close() no longer accepts a callback\n' +
    'MongooseError: Connection.prototype.close() no longer accepts a callback\n' +
    '    at NativeConnection.close (C:\\Projet perso\\Convoiturage-Backend\\node_modules\\mongoose\\lib\\connection.js:856:11)\n' +
    '    at gracefulShutdown (C:\\Projet perso\\Convoiturage-Backend\\server.js:331:23)\n' +
    '    at process.<anonymous> (C:\\Projet perso\\Convoiturage-Backend\\server.js:343:28)\n' +
    '    at process.emit (node:events:530:35)',
  stack: 'MongooseError: Connection.prototype.close() no longer accepts a callback\n' +
    '    at NativeConnection.close (C:\\Projet perso\\Convoiturage-Backend\\node_modules\\mongoose\\lib\\connection.js:856:11)\n' +
    '    at gracefulShutdown (C:\\Projet perso\\Convoiturage-Backend\\server.js:331:23)\n' +
    '    at process.<anonymous> (C:\\Projet perso\\Convoiturage-Backend\\server.js:343:28)\n' +
    '    at process.emit (node:events:530:35)',
  rejection: true,
  date: 'Wed Oct 15 2025 23:16:00 GMT+0000 (temps universel coordonné)',
  process: {
    pid: 6536,
    uid: null,
    gid: null,
    cwd: 'C:\\Projet perso\\Convoiturage-Backend',
    execPath: 'C:\\Program Files\\nodejs\\node.exe',
    version: 'v22.15.0',
    argv: [
      'C:\\Program Files\\nodejs\\node.exe',
      'C:\\Projet perso\\Convoiturage-Backend\\server.js'
    ],
    memoryUsage: {
      rss: 91537408,
      heapTotal: 67145728,
      heapUsed: 64338920,
      external: 23801072,
      arrayBuffers: 20258375
    }
  },
  os: { loadavg: [ 0, 0, 0 ], uptime: 2716.218 },
  trace: [
    {
      column: 11,
      file: 'C:\\Projet perso\\Convoiturage-Backend\\node_modules\\mongoose\\lib\\connection.js',
      function: 'NativeConnection.close',
      line: 856,
      method: 'close',
      native: false
    },
    {
      column: 23,
      file: 'C:\\Projet perso\\Convoiturage-Backend\\server.js',
      function: 'gracefulShutdown',
      line: 331,
      method: null,
      native: false
    },
    {
      column: 28,
      file: 'C:\\Projet perso\\Convoiturage-Backend\\server.js',
      function: null,
      line: 343,
      method: null,
      native: false
    },
    {
      column: 35,
      file: 'node:events',
      function: 'process.emit',
      line: 530,
      method: 'emit',
      native: false
    }
  ],
  service: 'covoiturage-api',
  environment: 'development',
  version: '1.0.0',
  timestamp: '2025-10-15 23:16:00'
}
{
  error: MongooseError: Connection.prototype.close() no longer accepts a callback
      at NativeConnection.close (C:\Projet perso\Convoiturage-Backend\node_modules\mongoose\lib\connection.js:856:11)
      at gracefulShutdown (C:\Projet perso\Convoiturage-Backend\server.js:331:23)
      at process.<anonymous> (C:\Projet perso\Convoiturage-Backend\server.js:343:28)
      at process.emit (node:events:530:35),
  level: 'error',
  message: 'unhandledRejection: Connection.prototype.close() no longer accepts a callback\n' +
    'MongooseError: Connection.prototype.close() no longer accepts a callback\n' +
    '    at NativeConnection.close (C:\\Projet perso\\Convoiturage-Backend\\node_modules\\mongoose\\lib\\connection.js:856:11)\n' +
    '    at gracefulShutdown (C:\\Projet perso\\Convoiturage-Backend\\server.js:331:23)\n' +
    '    at process.<anonymous> (C:\\Projet perso\\Convoiturage-Backend\\server.js:343:28)\n' +
    '    at process.emit (node:events:530:35)',
  stack: 'MongooseError: Connection.prototype.close() no longer accepts a callback\n' +
    '    at NativeConnection.close (C:\\Projet perso\\Convoiturage-Backend\\node_modules\\mongoose\\lib\\connection.js:856:11)\n' +
    '    at gracefulShutdown (C:\\Projet perso\\Convoiturage-Backend\\server.js:331:23)\n' +
    '    at process.<anonymous> (C:\\Projet perso\\Convoiturage-Backend\\server.js:343:28)\n' +
    '    at process.emit (node:events:530:35)',
  rejection: true,
  date: 'Thu Oct 16 2025 00:01:28 GMT+0000 (temps universel coordonné)',
  process: {
    pid: 12980,
    uid: null,
    gid: null,
    cwd: 'C:\\Projet perso\\Convoiturage-Backend',
    execPath: 'C:\\Program Files\\nodejs\\node.exe',
    version: 'v22.15.0',
    argv: [
      'C:\\Program Files\\nodejs\\node.exe',
      'C:\\Projet perso\\Convoiturage-Backend\\server.js'
    ],
    memoryUsage: {
      rss: 104710144,
      heapTotal: 68194304,
      heapUsed: 61776760,
      external: 22746397,
      arrayBuffers: 19195188
    }
  },
  os: { loadavg: [ 0, 0, 0 ], uptime: 5444.046 },
  trace: [
    {
      column: 11,
      file: 'C:\\Projet perso\\Convoiturage-Backend\\node_modules\\mongoose\\lib\\connection.js',
      function: 'NativeConnection.close',
      line: 856,
      method: 'close',
      native: false
    },
    {
      column: 23,
      file: 'C:\\Projet perso\\Convoiturage-Backend\\server.js',
      function: 'gracefulShutdown',
      line: 331,
      method: null,
      native: false
    },
    {
      column: 28,
      file: 'C:\\Projet perso\\Convoiturage-Backend\\server.js',
      function: null,
      line: 343,
      method: null,
      native: false
    },
    {
      column: 35,
      file: 'node:events',
      function: 'process.emit',
      line: 530,
      method: 'emit',
      native: false
    }
  ],
  service: 'covoiturage-api',
  environment: 'development',
  version: '1.0.0',
  timestamp: '2025-10-16 00:01:28'
}
{
  error: MongooseError: Connection.prototype.close() no longer accepts a callback
      at NativeConnection.close (C:\Projet perso\Convoiturage-Backend\node_modules\mongoose\lib\connection.js:856:11)
      at gracefulShutdown (C:\Projet perso\Convoiturage-Backend\server.js:333:23)
      at process.<anonymous> (C:\Projet perso\Convoiturage-Backend\server.js:345:28)
      at process.emit (node:events:530:35),
  level: 'error',
  message: 'unhandledRejection: Connection.prototype.close() no longer accepts a callback\n' +
    'MongooseError: Connection.prototype.close() no longer accepts a callback\n' +
    '    at NativeConnection.close (C:\\Projet perso\\Convoiturage-Backend\\node_modules\\mongoose\\lib\\connection.js:856:11)\n' +
    '    at gracefulShutdown (C:\\Projet perso\\Convoiturage-Backend\\server.js:333:23)\n' +
    '    at process.<anonymous> (C:\\Projet perso\\Convoiturage-Backend\\server.js:345:28)\n' +
    '    at process.emit (node:events:530:35)',
  stack: 'MongooseError: Connection.prototype.close() no longer accepts a callback\n' +
    '    at NativeConnection.close (C:\\Projet perso\\Convoiturage-Backend\\node_modules\\mongoose\\lib\\connection.js:856:11)\n' +
    '    at gracefulShutdown (C:\\Projet perso\\Convoiturage-Backend\\server.js:333:23)\n' +
    '    at process.<anonymous> (C:\\Projet perso\\Convoiturage-Backend\\server.js:345:28)\n' +
    '    at process.emit (node:events:530:35)',
  rejection: true,
  date: 'Thu Oct 16 2025 00:23:29 GMT+0000 (temps universel coordonné)',
  process: {
    pid: 4736,
    uid: null,
    gid: null,
    cwd: 'C:\\Projet perso\\Convoiturage-Backend',
    execPath: 'C:\\Program Files\\nodejs\\node.exe',
    version: 'v22.15.0',
    argv: [
      'C:\\Program Files\\nodejs\\node.exe',
      'C:\\Projet perso\\Convoiturage-Backend\\server.js'
    ],
    memoryUsage: {
      rss: 122425344,
      heapTotal: 67670016,
      heapUsed: 64082544,
      external: 23187494,
      arrayBuffers: 19644797
    }
  },
  os: { loadavg: [ 0, 0, 0 ], uptime: 6764.953 },
  trace: [
    {
      column: 11,
      file: 'C:\\Projet perso\\Convoiturage-Backend\\node_modules\\mongoose\\lib\\connection.js',
      function: 'NativeConnection.close',
      line: 856,
      method: 'close',
      native: false
    },
    {
      column: 23,
      file: 'C:\\Projet perso\\Convoiturage-Backend\\server.js',
      function: 'gracefulShutdown',
      line: 333,
      method: null,
      native: false
    },
    {
      column: 28,
      file: 'C:\\Projet perso\\Convoiturage-Backend\\server.js',
      function: null,
      line: 345,
      method: null,
      native: false
    },
    {
      column: 35,
      file: 'node:events',
      function: 'process.emit',
      line: 530,
      method: 'emit',
      native: false
    }
  ],
  service: 'covoiturage-api',
  environment: 'development',
  version: '1.0.0',
  timestamp: '2025-10-16 00:23:29'
}
{
  error: MongooseError: Connection.prototype.close() no longer accepts a callback
      at NativeConnection.close (C:\Projet perso\Convoiturage-Backend\node_modules\mongoose\lib\connection.js:856:11)
      at gracefulShutdown (C:\Projet perso\Convoiturage-Backend\server.js:333:23)
      at process.<anonymous> (C:\Projet perso\Convoiturage-Backend\server.js:345:28)
      at process.emit (node:events:530:35),
  level: 'error',
  message: 'unhandledRejection: Connection.prototype.close() no longer accepts a callback\n' +
    'MongooseError: Connection.prototype.close() no longer accepts a callback\n' +
    '    at NativeConnection.close (C:\\Projet perso\\Convoiturage-Backend\\node_modules\\mongoose\\lib\\connection.js:856:11)\n' +
    '    at gracefulShutdown (C:\\Projet perso\\Convoiturage-Backend\\server.js:333:23)\n' +
    '    at process.<anonymous> (C:\\Projet perso\\Convoiturage-Backend\\server.js:345:28)\n' +
    '    at process.emit (node:events:530:35)',
  stack: 'MongooseError: Connection.prototype.close() no longer accepts a callback\n' +
    '    at NativeConnection.close (C:\\Projet perso\\Convoiturage-Backend\\node_modules\\mongoose\\lib\\connection.js:856:11)\n' +
    '    at gracefulShutdown (C:\\Projet perso\\Convoiturage-Backend\\server.js:333:23)\n' +
    '    at process.<anonymous> (C:\\Projet perso\\Convoiturage-Backend\\server.js:345:28)\n' +
    '    at process.emit (node:events:530:35)',
  rejection: true,
  date: 'Thu Oct 16 2025 17:13:54 GMT+0000 (temps universel coordonné)',
  process: {
    pid: 11412,
    uid: null,
    gid: null,
    cwd: 'C:\\Projet perso\\Convoiturage-Backend',
    execPath: 'C:\\Program Files\\nodejs\\node.exe',
    version: 'v22.15.0',
    argv: [
      'C:\\Program Files\\nodejs\\node.exe',
      'C:\\Projet perso\\Convoiturage-Backend\\server.js'
    ],
    memoryUsage: {
      rss: 74117120,
      heapTotal: 64847872,
      heapUsed: 58327808,
      external: 23752270,
      arrayBuffers: 20207011
    }
  },
  os: { loadavg: [ 0, 0, 0 ], uptime: 34108.718 },
  trace: [
    {
      column: 11,
      file: 'C:\\Projet perso\\Convoiturage-Backend\\node_modules\\mongoose\\lib\\connection.js',
      function: 'NativeConnection.close',
      line: 856,
      method: 'close',
      native: false
    },
    {
      column: 23,
      file: 'C:\\Projet perso\\Convoiturage-Backend\\server.js',
      function: 'gracefulShutdown',
      line: 333,
      method: null,
      native: false
    },
    {
      column: 28,
      file: 'C:\\Projet perso\\Convoiturage-Backend\\server.js',
      function: null,
      line: 345,
      method: null,
      native: false
    },
    {
      column: 35,
      file: 'node:events',
      function: 'process.emit',
      line: 530,
      method: 'emit',
      native: false
    }
  ],
  service: 'covoiturage-api',
  environment: 'development',
  version: '1.0.0',
  timestamp: '2025-10-16 17:13:54'
}
{
  error: MongooseError: Connection.prototype.close() no longer accepts a callback
      at NativeConnection.close (C:\Projet perso\Convoiturage-Backend\node_modules\mongoose\lib\connection.js:856:11)
      at gracefulShutdown (C:\Projet perso\Convoiturage-Backend\server.js:333:23)
      at process.<anonymous> (C:\Projet perso\Convoiturage-Backend\server.js:345:28)
      at process.emit (node:events:530:35),
  level: 'error',
  message: 'unhandledRejection: Connection.prototype.close() no longer accepts a callback\n' +
    'MongooseError: Connection.prototype.close() no longer accepts a callback\n' +
    '    at NativeConnection.close (C:\\Projet perso\\Convoiturage-Backend\\node_modules\\mongoose\\lib\\connection.js:856:11)\n' +
    '    at gracefulShutdown (C:\\Projet perso\\Convoiturage-Backend\\server.js:333:23)\n' +
    '    at process.<anonymous> (C:\\Projet perso\\Convoiturage-Backend\\server.js:345:28)\n' +
    '    at process.emit (node:events:530:35)',
  stack: 'MongooseError: Connection.prototype.close() no longer accepts a callback\n' +
    '    at NativeConnection.close (C:\\Projet perso\\Convoiturage-Backend\\node_modules\\mongoose\\lib\\connection.js:856:11)\n' +
    '    at gracefulShutdown (C:\\Projet perso\\Convoiturage-Backend\\server.js:333:23)\n' +
    '    at process.<anonymous> (C:\\Projet perso\\Convoiturage-Backend\\server.js:345:28)\n' +
    '    at process.emit (node:events:530:35)',
  rejection: true,
  date: 'Thu Oct 16 2025 17:26:09 GMT+0000 (temps universel coordonné)',
  process: {
    pid: 6460,
    uid: null,
    gid: null,
    cwd: 'C:\\Projet perso\\Convoiturage-Backend',
    execPath: 'C:\\Program Files\\nodejs\\node.exe',
    version: 'v22.15.0',
    argv: [
      'C:\\Program Files\\nodejs\\node.exe',
      'C:\\Projet perso\\Convoiturage-Backend\\server.js'
    ],
    memoryUsage: {
      rss: 113520640,
      heapTotal: 63094784,
      heapUsed: 60076728,
      external: 22775074,
      arrayBuffers: 19232377
    }
  },
  os: { loadavg: [ 0, 0, 0 ], uptime: 34843.468 },
  trace: [
    {
      column: 11,
      file: 'C:\\Projet perso\\Convoiturage-Backend\\node_modules\\mongoose\\lib\\connection.js',
      function: 'NativeConnection.close',
      line: 856,
      method: 'close',
      native: false
    },
    {
      column: 23,
      file: 'C:\\Projet perso\\Convoiturage-Backend\\server.js',
      function: 'gracefulShutdown',
      line: 333,
      method: null,
      native: false
    },
    {
      column: 28,
      file: 'C:\\Projet perso\\Convoiturage-Backend\\server.js',
      function: null,
      line: 345,
      method: null,
      native: false
    },
    {
      column: 35,
      file: 'node:events',
      function: 'process.emit',
      line: 530,
      method: 'emit',
      native: false
    }
  ],
  service: 'covoiturage-api',
  environment: 'development',
  version: '1.0.0',
  timestamp: '2025-10-16 17:26:09'
}
{
  error: MongooseError: Connection.prototype.close() no longer accepts a callback
      at NativeConnection.close (C:\Projet perso\Convoiturage-Backend\node_modules\mongoose\lib\connection.js:856:11)
      at gracefulShutdown (C:\Projet perso\Convoiturage-Backend\server.js:333:23)
      at process.<anonymous> (C:\Projet perso\Convoiturage-Backend\server.js:345:28)
      at process.emit (node:events:530:35),
  level: 'error',
  message: 'unhandledRejection: Connection.prototype.close() no longer accepts a callback\n' +
    'MongooseError: Connection.prototype.close() no longer accepts a callback\n' +
    '    at NativeConnection.close (C:\\Projet perso\\Convoiturage-Backend\\node_modules\\mongoose\\lib\\connection.js:856:11)\n' +
    '    at gracefulShutdown (C:\\Projet perso\\Convoiturage-Backend\\server.js:333:23)\n' +
    '    at process.<anonymous> (C:\\Projet perso\\Convoiturage-Backend\\server.js:345:28)\n' +
    '    at process.emit (node:events:530:35)',
  stack: 'MongooseError: Connection.prototype.close() no longer accepts a callback\n' +
    '    at NativeConnection.close (C:\\Projet perso\\Convoiturage-Backend\\node_modules\\mongoose\\lib\\connection.js:856:11)\n' +
    '    at gracefulShutdown (C:\\Projet perso\\Convoiturage-Backend\\server.js:333:23)\n' +
    '    at process.<anonymous> (C:\\Projet perso\\Convoiturage-Backend\\server.js:345:28)\n' +
    '    at process.emit (node:events:530:35)',
  rejection: true,
  date: 'Thu Oct 16 2025 17:34:40 GMT+0000 (temps universel coordonné)',
  process: {
    pid: 19928,
    uid: null,
    gid: null,
    cwd: 'C:\\Projet perso\\Convoiturage-Backend',
    execPath: 'C:\\Program Files\\nodejs\\node.exe',
    version: 'v22.15.0',
    argv: [
      'C:\\Program Files\\nodejs\\node.exe',
      'C:\\Projet perso\\Convoiturage-Backend\\server.js'
    ],
    memoryUsage: {
      rss: 114843648,
      heapTotal: 64929792,
      heapUsed: 61760840,
      external: 22779682,
      arrayBuffers: 19232729
    }
  },
  os: { loadavg: [ 0, 0, 0 ], uptime: 35353.89 },
  trace: [
    {
      column: 11,
      file: 'C:\\Projet perso\\Convoiturage-Backend\\node_modules\\mongoose\\lib\\connection.js',
      function: 'NativeConnection.close',
      line: 856,
      method: 'close',
      native: false
    },
    {
      column: 23,
      file: 'C:\\Projet perso\\Convoiturage-Backend\\server.js',
      function: 'gracefulShutdown',
      line: 333,
      method: null,
      native: false
    },
    {
      column: 28,
      file: 'C:\\Projet perso\\Convoiturage-Backend\\server.js',
      function: null,
      line: 345,
      method: null,
      native: false
    },
    {
      column: 35,
      file: 'node:events',
      function: 'process.emit',
      line: 530,
      method: 'emit',
      native: false
    }
  ],
  service: 'covoiturage-api',
  environment: 'development',
  version: '1.0.0',
  timestamp: '2025-10-16 17:34:40'
}
{
  error: MongooseError: Connection.prototype.close() no longer accepts a callback
      at NativeConnection.close (C:\Projet perso\Convoiturage-Backend\node_modules\mongoose\lib\connection.js:856:11)
      at gracefulShutdown (C:\Projet perso\Convoiturage-Backend\server.js:333:23)
      at process.<anonymous> (C:\Projet perso\Convoiturage-Backend\server.js:345:28)
      at process.emit (node:events:530:35),
  level: 'error',
  message: 'unhandledRejection: Connection.prototype.close() no longer accepts a callback\n' +
    'MongooseError: Connection.prototype.close() no longer accepts a callback\n' +
    '    at NativeConnection.close (C:\\Projet perso\\Convoiturage-Backend\\node_modules\\mongoose\\lib\\connection.js:856:11)\n' +
    '    at gracefulShutdown (C:\\Projet perso\\Convoiturage-Backend\\server.js:333:23)\n' +
    '    at process.<anonymous> (C:\\Projet perso\\Convoiturage-Backend\\server.js:345:28)\n' +
    '    at process.emit (node:events:530:35)',
  stack: 'MongooseError: Connection.prototype.close() no longer accepts a callback\n' +
    '    at NativeConnection.close (C:\\Projet perso\\Convoiturage-Backend\\node_modules\\mongoose\\lib\\connection.js:856:11)\n' +
    '    at gracefulShutdown (C:\\Projet perso\\Convoiturage-Backend\\server.js:333:23)\n' +
    '    at process.<anonymous> (C:\\Projet perso\\Convoiturage-Backend\\server.js:345:28)\n' +
    '    at process.emit (node:events:530:35)',
  rejection: true,
  date: 'Mon Oct 20 2025 08:52:02 GMT+0000 (temps universel coordonné)',
  process: {
    pid: 9240,
    uid: null,
    gid: null,
    cwd: 'C:\\Projet perso\\Convoiturage-Backend',
    execPath: 'C:\\Program Files\\nodejs\\node.exe',
    version: 'v22.15.0',
    argv: [
      'C:\\Program Files\\nodejs\\node.exe',
      'C:\\Projet perso\\Convoiturage-Backend\\server.js'
    ],
    memoryUsage: {
      rss: 140943360,
      heapTotal: 92192768,
      heapUsed: 68223048,
      external: 22607150,
      arrayBuffers: 19017637
    }
  },
  os: { loadavg: [ 0, 0, 0 ], uptime: 4313.953 },
  trace: [
    {
      column: 11,
      file: 'C:\\Projet perso\\Convoiturage-Backend\\node_modules\\mongoose\\lib\\connection.js',
      function: 'NativeConnection.close',
      line: 856,
      method: 'close',
      native: false
    },
    {
      column: 23,
      file: 'C:\\Projet perso\\Convoiturage-Backend\\server.js',
      function: 'gracefulShutdown',
      line: 333,
      method: null,
      native: false
    },
    {
      column: 28,
      file: 'C:\\Projet perso\\Convoiturage-Backend\\server.js',
      function: null,
      line: 345,
      method: null,
      native: false
    },
    {
      column: 35,
      file: 'node:events',
      function: 'process.emit',
      line: 530,
      method: 'emit',
      native: false
    }
  ],
  service: 'covoiturage-api',
  environment: 'development',
  version: '1.0.0',
  timestamp: '2025-10-20 08:52:02'
}
{
  error: MongooseError: Connection.prototype.close() no longer accepts a callback
      at NativeConnection.close (C:\Projet perso\Convoiturage-Backend\node_modules\mongoose\lib\connection.js:856:11)
      at gracefulShutdown (C:\Projet perso\Convoiturage-Backend\server.js:333:23)
      at process.<anonymous> (C:\Projet perso\Convoiturage-Backend\server.js:345:28)
      at process.emit (node:events:530:35),
  level: 'error',
  message: 'unhandledRejection: Connection.prototype.close() no longer accepts a callback\n' +
    'MongooseError: Connection.prototype.close() no longer accepts a callback\n' +
    '    at NativeConnection.close (C:\\Projet perso\\Convoiturage-Backend\\node_modules\\mongoose\\lib\\connection.js:856:11)\n' +
    '    at gracefulShutdown (C:\\Projet perso\\Convoiturage-Backend\\server.js:333:23)\n' +
    '    at process.<anonymous> (C:\\Projet perso\\Convoiturage-Backend\\server.js:345:28)\n' +
    '    at process.emit (node:events:530:35)',
  stack: 'MongooseError: Connection.prototype.close() no longer accepts a callback\n' +
    '    at NativeConnection.close (C:\\Projet perso\\Convoiturage-Backend\\node_modules\\mongoose\\lib\\connection.js:856:11)\n' +
    '    at gracefulShutdown (C:\\Projet perso\\Convoiturage-Backend\\server.js:333:23)\n' +
    '    at process.<anonymous> (C:\\Projet perso\\Convoiturage-Backend\\server.js:345:28)\n' +
    '    at process.emit (node:events:530:35)',
  rejection: true,
  date: 'Mon Oct 20 2025 23:27:13 GMT+0000 (temps universel coordonné)',
  process: {
    pid: 2856,
    uid: null,
    gid: null,
    cwd: 'C:\\Projet perso\\Convoiturage-Backend',
    execPath: 'C:\\Program Files\\nodejs\\node.exe',
    version: 'v22.15.0',
    argv: [
      'C:\\Program Files\\nodejs\\node.exe',
      'C:\\Projet perso\\Convoiturage-Backend\\server.js'
    ],
    memoryUsage: {
      rss: 71135232,
      heapTotal: 66826240,
      heapUsed: 59977944,
      external: 24232319,
      arrayBuffers: 20691026
    }
  },
  os: { loadavg: [ 0, 0, 0 ], uptime: 56823.906 },
  trace: [
    {
      column: 11,
      file: 'C:\\Projet perso\\Convoiturage-Backend\\node_modules\\mongoose\\lib\\connection.js',
      function: 'NativeConnection.close',
      line: 856,
      method: 'close',
      native: false
    },
    {
      column: 23,
      file: 'C:\\Projet perso\\Convoiturage-Backend\\server.js',
      function: 'gracefulShutdown',
      line: 333,
      method: null,
      native: false
    },
    {
      column: 28,
      file: 'C:\\Projet perso\\Convoiturage-Backend\\server.js',
      function: null,
      line: 345,
      method: null,
      native: false
    },
    {
      column: 35,
      file: 'node:events',
      function: 'process.emit',
      line: 530,
      method: 'emit',
      native: false
    }
  ],
  service: 'covoiturage-api',
  environment: 'development',
  version: '1.0.0',
  timestamp: '2025-10-20 23:27:13'
}
{
  error: MongooseError: Connection.prototype.close() no longer accepts a callback
      at NativeConnection.close (C:\Projet perso\Convoiturage-Backend\node_modules\mongoose\lib\connection.js:856:11)
      at gracefulShutdown (C:\Projet perso\Convoiturage-Backend\server.js:333:23)
      at process.<anonymous> (C:\Projet perso\Convoiturage-Backend\server.js:345:28)
      at process.emit (node:events:530:35),
  level: 'error',
  message: 'unhandledRejection: Connection.prototype.close() no longer accepts a callback\n' +
    'MongooseError: Connection.prototype.close() no longer accepts a callback\n' +
    '    at NativeConnection.close (C:\\Projet perso\\Convoiturage-Backend\\node_modules\\mongoose\\lib\\connection.js:856:11)\n' +
    '    at gracefulShutdown (C:\\Projet perso\\Convoiturage-Backend\\server.js:333:23)\n' +
    '    at process.<anonymous> (C:\\Projet perso\\Convoiturage-Backend\\server.js:345:28)\n' +
    '    at process.emit (node:events:530:35)',
  stack: 'MongooseError: Connection.prototype.close() no longer accepts a callback\n' +
    '    at NativeConnection.close (C:\\Projet perso\\Convoiturage-Backend\\node_modules\\mongoose\\lib\\connection.js:856:11)\n' +
    '    at gracefulShutdown (C:\\Projet perso\\Convoiturage-Backend\\server.js:333:23)\n' +
    '    at process.<anonymous> (C:\\Projet perso\\Convoiturage-Backend\\server.js:345:28)\n' +
    '    at process.emit (node:events:530:35)',
  rejection: true,
  date: 'Tue Oct 21 2025 23:44:10 GMT+0000 (temps universel coordonné)',
  process: {
    pid: 14748,
    uid: null,
    gid: null,
    cwd: 'C:\\Projet perso\\Convoiturage-Backend',
    execPath: 'C:\\Program Files\\nodejs\\node.exe',
    version: 'v22.15.0',
    argv: [
      'C:\\Program Files\\nodejs\\node.exe',
      'C:\\Projet perso\\Convoiturage-Backend\\server.js'
    ],
    memoryUsage: {
      rss: 111902720,
      heapTotal: 63213568,
      heapUsed: 58996680,
      external: 22544244,
      arrayBuffers: 19001547
    }
  },
  os: { loadavg: [ 0, 0, 0 ], uptime: 947.484 },
  trace: [
    {
      column: 11,
      file: 'C:\\Projet perso\\Convoiturage-Backend\\node_modules\\mongoose\\lib\\connection.js',
      function: 'NativeConnection.close',
      line: 856,
      method: 'close',
      native: false
    },
    {
      column: 23,
      file: 'C:\\Projet perso\\Convoiturage-Backend\\server.js',
      function: 'gracefulShutdown',
      line: 333,
      method: null,
      native: false
    },
    {
      column: 28,
      file: 'C:\\Projet perso\\Convoiturage-Backend\\server.js',
      function: null,
      line: 345,
      method: null,
      native: false
    },
    {
      column: 35,
      file: 'node:events',
      function: 'process.emit',
      line: 530,
      method: 'emit',
      native: false
    }
  ],
  service: 'covoiturage-api',
  environment: 'development',
  version: '1.0.0',
  timestamp: '2025-10-21 23:44:10'
}
{
  error: MongooseError: Connection.prototype.close() no longer accepts a callback
      at NativeConnection.close (C:\Projet perso\Convoiturage-Backend\node_modules\mongoose\lib\connection.js:856:11)
      at gracefulShutdown (C:\Projet perso\Convoiturage-Backend\server.js:333:23)
      at process.<anonymous> (C:\Projet perso\Convoiturage-Backend\server.js:345:28)
      at process.emit (node:events:530:35),
  level: 'error',
  message: 'unhandledRejection: Connection.prototype.close() no longer accepts a callback\n' +
    'MongooseError: Connection.prototype.close() no longer accepts a callback\n' +
    '    at NativeConnection.close (C:\\Projet perso\\Convoiturage-Backend\\node_modules\\mongoose\\lib\\connection.js:856:11)\n' +
    '    at gracefulShutdown (C:\\Projet perso\\Convoiturage-Backend\\server.js:333:23)\n' +
    '    at process.<anonymous> (C:\\Projet perso\\Convoiturage-Backend\\server.js:345:28)\n' +
    '    at process.emit (node:events:530:35)',
  stack: 'MongooseError: Connection.prototype.close() no longer accepts a callback\n' +
    '    at NativeConnection.close (C:\\Projet perso\\Convoiturage-Backend\\node_modules\\mongoose\\lib\\connection.js:856:11)\n' +
    '    at gracefulShutdown (C:\\Projet perso\\Convoiturage-Backend\\server.js:333:23)\n' +
    '    at process.<anonymous> (C:\\Projet perso\\Convoiturage-Backend\\server.js:345:28)\n' +
    '    at process.emit (node:events:530:35)',
  rejection: true,
  date: 'Tue Oct 21 2025 23:46:51 GMT+0000 (temps universel coordonné)',
  process: {
    pid: 16076,
    uid: null,
    gid: null,
    cwd: 'C:\\Projet perso\\Convoiturage-Backend',
    execPath: 'C:\\Program Files\\nodejs\\node.exe',
    version: 'v22.15.0',
    argv: [
      'C:\\Program Files\\nodejs\\node.exe',
      'C:\\Projet perso\\Convoiturage-Backend\\server.js'
    ],
    memoryUsage: {
      rss: 112574464,
      heapTotal: 62951424,
      heapUsed: 58884688,
      external: 22524196,
      arrayBuffers: 18981499
    }
  },
  os: { loadavg: [ 0, 0, 0 ], uptime: 1108.64 },
  trace: [
    {
      column: 11,
      file: 'C:\\Projet perso\\Convoiturage-Backend\\node_modules\\mongoose\\lib\\connection.js',
      function: 'NativeConnection.close',
      line: 856,
      method: 'close',
      native: false
    },
    {
      column: 23,
      file: 'C:\\Projet perso\\Convoiturage-Backend\\server.js',
      function: 'gracefulShutdown',
      line: 333,
      method: null,
      native: false
    },
    {
      column: 28,
      file: 'C:\\Projet perso\\Convoiturage-Backend\\server.js',
      function: null,
      line: 345,
      method: null,
      native: false
    },
    {
      column: 35,
      file: 'node:events',
      function: 'process.emit',
      line: 530,
      method: 'emit',
      native: false
    }
  ],
  service: 'covoiturage-api',
  environment: 'development',
  version: '1.0.0',
  timestamp: '2025-10-21 23:46:51'
}
{
  error: MongooseError: Connection.prototype.close() no longer accepts a callback
      at NativeConnection.close (C:\Projet perso\Convoiturage-Backend\node_modules\mongoose\lib\connection.js:856:11)
      at gracefulShutdown (C:\Projet perso\Convoiturage-Backend\server.js:333:23)
      at process.<anonymous> (C:\Projet perso\Convoiturage-Backend\server.js:345:28)
      at process.emit (node:events:530:35),
  level: 'error',
  message: 'unhandledRejection: Connection.prototype.close() no longer accepts a callback\n' +
    'MongooseError: Connection.prototype.close() no longer accepts a callback\n' +
    '    at NativeConnection.close (C:\\Projet perso\\Convoiturage-Backend\\node_modules\\mongoose\\lib\\connection.js:856:11)\n' +
    '    at gracefulShutdown (C:\\Projet perso\\Convoiturage-Backend\\server.js:333:23)\n' +
    '    at process.<anonymous> (C:\\Projet perso\\Convoiturage-Backend\\server.js:345:28)\n' +
    '    at process.emit (node:events:530:35)',
  stack: 'MongooseError: Connection.prototype.close() no longer accepts a callback\n' +
    '    at NativeConnection.close (C:\\Projet perso\\Convoiturage-Backend\\node_modules\\mongoose\\lib\\connection.js:856:11)\n' +
    '    at gracefulShutdown (C:\\Projet perso\\Convoiturage-Backend\\server.js:333:23)\n' +
    '    at process.<anonymous> (C:\\Projet perso\\Convoiturage-Backend\\server.js:345:28)\n' +
    '    at process.emit (node:events:530:35)',
  rejection: true,
  date: 'Tue Oct 21 2025 23:48:51 GMT+0000 (temps universel coordonné)',
  process: {
    pid: 5640,
    uid: null,
    gid: null,
    cwd: 'C:\\Projet perso\\Convoiturage-Backend',
    execPath: 'C:\\Program Files\\nodejs\\node.exe',
    version: 'v22.15.0',
    argv: [
      'C:\\Program Files\\nodejs\\node.exe',
      'C:\\Projet perso\\Convoiturage-Backend\\server.js'
    ],
    memoryUsage: {
      rss: 111394816,
      heapTotal: 62164992,
      heapUsed: 58502192,
      external: 22503312,
      arrayBuffers: 18960615
    }
  },
  os: { loadavg: [ 0, 0, 0 ], uptime: 1228.5 },
  trace: [
    {
      column: 11,
      file: 'C:\\Projet perso\\Convoiturage-Backend\\node_modules\\mongoose\\lib\\connection.js',
      function: 'NativeConnection.close',
      line: 856,
      method: 'close',
      native: false
    },
    {
      column: 23,
      file: 'C:\\Projet perso\\Convoiturage-Backend\\server.js',
      function: 'gracefulShutdown',
      line: 333,
      method: null,
      native: false
    },
    {
      column: 28,
      file: 'C:\\Projet perso\\Convoiturage-Backend\\server.js',
      function: null,
      line: 345,
      method: null,
      native: false
    },
    {
      column: 35,
      file: 'node:events',
      function: 'process.emit',
      line: 530,
      method: 'emit',
      native: false
    }
  ],
  service: 'covoiturage-api',
  environment: 'development',
  version: '1.0.0',
  timestamp: '2025-10-21 23:48:51'
}
{
  error: MongooseError: Connection.prototype.close() no longer accepts a callback
      at NativeConnection.close (C:\Projet perso\Convoiturage-Backend\node_modules\mongoose\lib\connection.js:856:11)
      at gracefulShutdown (C:\Projet perso\Convoiturage-Backend\server.js:333:23)
      at process.<anonymous> (C:\Projet perso\Convoiturage-Backend\server.js:345:28)
      at process.emit (node:events:530:35),
  level: 'error',
  message: 'unhandledRejection: Connection.prototype.close() no longer accepts a callback\n' +
    'MongooseError: Connection.prototype.close() no longer accepts a callback\n' +
    '    at NativeConnection.close (C:\\Projet perso\\Convoiturage-Backend\\node_modules\\mongoose\\lib\\connection.js:856:11)\n' +
    '    at gracefulShutdown (C:\\Projet perso\\Convoiturage-Backend\\server.js:333:23)\n' +
    '    at process.<anonymous> (C:\\Projet perso\\Convoiturage-Backend\\server.js:345:28)\n' +
    '    at process.emit (node:events:530:35)',
  stack: 'MongooseError: Connection.prototype.close() no longer accepts a callback\n' +
    '    at NativeConnection.close (C:\\Projet perso\\Convoiturage-Backend\\node_modules\\mongoose\\lib\\connection.js:856:11)\n' +
    '    at gracefulShutdown (C:\\Projet perso\\Convoiturage-Backend\\server.js:333:23)\n' +
    '    at process.<anonymous> (C:\\Projet perso\\Convoiturage-Backend\\server.js:345:28)\n' +
    '    at process.emit (node:events:530:35)',
  rejection: true,
  date: 'Wed Oct 22 2025 00:06:12 GMT+0000 (temps universel coordonné)',
  process: {
    pid: 3520,
    uid: null,
    gid: null,
    cwd: 'C:\\Projet perso\\Convoiturage-Backend',
    execPath: 'C:\\Program Files\\nodejs\\node.exe',
    version: 'v22.15.0',
    argv: [
      'C:\\Program Files\\nodejs\\node.exe',
      'C:\\Projet perso\\Convoiturage-Backend\\server.js'
    ],
    memoryUsage: {
      rss: 115372032,
      heapTotal: 63737856,
      heapUsed: 60187792,
      external: 22970182,
      arrayBuffers: 19427485
    }
  },
  os: { loadavg: [ 0, 0, 0 ], uptime: 2269.171 },
  trace: [
    {
      column: 11,
      file: 'C:\\Projet perso\\Convoiturage-Backend\\node_modules\\mongoose\\lib\\connection.js',
      function: 'NativeConnection.close',
      line: 856,
      method: 'close',
      native: false
    },
    {
      column: 23,
      file: 'C:\\Projet perso\\Convoiturage-Backend\\server.js',
      function: 'gracefulShutdown',
      line: 333,
      method: null,
      native: false
    },
    {
      column: 28,
      file: 'C:\\Projet perso\\Convoiturage-Backend\\server.js',
      function: null,
      line: 345,
      method: null,
      native: false
    },
    {
      column: 35,
      file: 'node:events',
      function: 'process.emit',
      line: 530,
      method: 'emit',
      native: false
    }
  ],
  service: 'covoiturage-api',
  environment: 'development',
  version: '1.0.0',
  timestamp: '2025-10-22 00:06:12'
}
{
  error: MongooseError: Connection.prototype.close() no longer accepts a callback
      at NativeConnection.close (C:\Projet perso\Convoiturage-Backend\node_modules\mongoose\lib\connection.js:856:11)
      at gracefulShutdown (C:\Projet perso\Convoiturage-Backend\server.js:333:23)
      at process.<anonymous> (C:\Projet perso\Convoiturage-Backend\server.js:345:28)
      at process.emit (node:events:530:35),
  level: 'error',
  message: 'unhandledRejection: Connection.prototype.close() no longer accepts a callback\n' +
    'MongooseError: Connection.prototype.close() no longer accepts a callback\n' +
    '    at NativeConnection.close (C:\\Projet perso\\Convoiturage-Backend\\node_modules\\mongoose\\lib\\connection.js:856:11)\n' +
    '    at gracefulShutdown (C:\\Projet perso\\Convoiturage-Backend\\server.js:333:23)\n' +
    '    at process.<anonymous> (C:\\Projet perso\\Convoiturage-Backend\\server.js:345:28)\n' +
    '    at process.emit (node:events:530:35)',
  stack: 'MongooseError: Connection.prototype.close() no longer accepts a callback\n' +
    '    at NativeConnection.close (C:\\Projet perso\\Convoiturage-Backend\\node_modules\\mongoose\\lib\\connection.js:856:11)\n' +
    '    at gracefulShutdown (C:\\Projet perso\\Convoiturage-Backend\\server.js:333:23)\n' +
    '    at process.<anonymous> (C:\\Projet perso\\Convoiturage-Backend\\server.js:345:28)\n' +
    '    at process.emit (node:events:530:35)',
  rejection: true,
  date: 'Wed Oct 22 2025 00:47:18 GMT+0000 (temps universel coordonné)',
  process: {
    pid: 15732,
    uid: null,
    gid: null,
    cwd: 'C:\\Projet perso\\Convoiturage-Backend',
    execPath: 'C:\\Program Files\\nodejs\\node.exe',
    version: 'v22.15.0',
    argv: [
      'C:\\Program Files\\nodejs\\node.exe',
      'C:\\Projet perso\\Convoiturage-Backend\\server.js'
    ],
    memoryUsage: {
      rss: 75808768,
      heapTotal: 65454080,
      heapUsed: 62239256,
      external: 23763190,
      arrayBuffers: 20216237
    }
  },
  os: { loadavg: [ 0, 0, 0 ], uptime: 4735.89 },
  trace: [
    {
      column: 11,
      file: 'C:\\Projet perso\\Convoiturage-Backend\\node_modules\\mongoose\\lib\\connection.js',
      function: 'NativeConnection.close',
      line: 856,
      method: 'close',
      native: false
    },
    {
      column: 23,
      file: 'C:\\Projet perso\\Convoiturage-Backend\\server.js',
      function: 'gracefulShutdown',
      line: 333,
      method: null,
      native: false
    },
    {
      column: 28,
      file: 'C:\\Projet perso\\Convoiturage-Backend\\server.js',
      function: null,
      line: 345,
      method: null,
      native: false
    },
    {
      column: 35,
      file: 'node:events',
      function: 'process.emit',
      line: 530,
      method: 'emit',
      native: false
    }
  ],
  service: 'covoiturage-api',
  environment: 'development',
  version: '1.0.0',
  timestamp: '2025-10-22 00:47:18'
}
{
  error: MongooseError: Connection.prototype.close() no longer accepts a callback
      at NativeConnection.close (C:\Projet perso\Convoiturage-Backend\node_modules\mongoose\lib\connection.js:856:11)
      at gracefulShutdown (C:\Projet perso\Convoiturage-Backend\server.js:333:23)
      at process.<anonymous> (C:\Projet perso\Convoiturage-Backend\server.js:345:28)
      at process.emit (node:events:530:35),
  level: 'error',
  message: 'unhandledRejection: Connection.prototype.close() no longer accepts a callback\n' +
    'MongooseError: Connection.prototype.close() no longer accepts a callback\n' +
    '    at NativeConnection.close (C:\\Projet perso\\Convoiturage-Backend\\node_modules\\mongoose\\lib\\connection.js:856:11)\n' +
    '    at gracefulShutdown (C:\\Projet perso\\Convoiturage-Backend\\server.js:333:23)\n' +
    '    at process.<anonymous> (C:\\Projet perso\\Convoiturage-Backend\\server.js:345:28)\n' +
    '    at process.emit (node:events:530:35)',
  stack: 'MongooseError: Connection.prototype.close() no longer accepts a callback\n' +
    '    at NativeConnection.close (C:\\Projet perso\\Convoiturage-Backend\\node_modules\\mongoose\\lib\\connection.js:856:11)\n' +
    '    at gracefulShutdown (C:\\Projet perso\\Convoiturage-Backend\\server.js:333:23)\n' +
    '    at process.<anonymous> (C:\\Projet perso\\Convoiturage-Backend\\server.js:345:28)\n' +
    '    at process.emit (node:events:530:35)',
  rejection: true,
  date: 'Wed Oct 22 2025 01:12:35 GMT+0000 (temps universel coordonné)',
  process: {
    pid: 16268,
    uid: null,
    gid: null,
    cwd: 'C:\\Projet perso\\Convoiturage-Backend',
    execPath: 'C:\\Program Files\\nodejs\\node.exe',
    version: 'v22.15.0',
    argv: [
      'C:\\Program Files\\nodejs\\node.exe',
      'C:\\Projet perso\\Convoiturage-Backend\\server.js'
    ],
    memoryUsage: {
      rss: 119795712,
      heapTotal: 67584000,
      heapUsed: 64632728,
      external: 23260870,
      arrayBuffers: 19713917
    }
  },
  os: { loadavg: [ 0, 0, 0 ], uptime: 6252.765 },
  trace: [
    {
      column: 11,
      file: 'C:\\Projet perso\\Convoiturage-Backend\\node_modules\\mongoose\\lib\\connection.js',
      function: 'NativeConnection.close',
      line: 856,
      method: 'close',
      native: false
    },
    {
      column: 23,
      file: 'C:\\Projet perso\\Convoiturage-Backend\\server.js',
      function: 'gracefulShutdown',
      line: 333,
      method: null,
      native: false
    },
    {
      column: 28,
      file: 'C:\\Projet perso\\Convoiturage-Backend\\server.js',
      function: null,
      line: 345,
      method: null,
      native: false
    },
    {
      column: 35,
      file: 'node:events',
      function: 'process.emit',
      line: 530,
      method: 'emit',
      native: false
    }
  ],
  service: 'covoiturage-api',
  environment: 'development',
  version: '1.0.0',
  timestamp: '2025-10-22 01:12:35'
}
{
  error: MongooseError: Connection.prototype.close() no longer accepts a callback
      at NativeConnection.close (C:\Projet perso\Convoiturage-Backend\node_modules\mongoose\lib\connection.js:856:11)
      at gracefulShutdown (C:\Projet perso\Convoiturage-Backend\server.js:333:23)
      at process.<anonymous> (C:\Projet perso\Convoiturage-Backend\server.js:345:28)
      at process.emit (node:events:530:35),
  level: 'error',
  message: 'unhandledRejection: Connection.prototype.close() no longer accepts a callback\n' +
    'MongooseError: Connection.prototype.close() no longer accepts a callback\n' +
    '    at NativeConnection.close (C:\\Projet perso\\Convoiturage-Backend\\node_modules\\mongoose\\lib\\connection.js:856:11)\n' +
    '    at gracefulShutdown (C:\\Projet perso\\Convoiturage-Backend\\server.js:333:23)\n' +
    '    at process.<anonymous> (C:\\Projet perso\\Convoiturage-Backend\\server.js:345:28)\n' +
    '    at process.emit (node:events:530:35)',
  stack: 'MongooseError: Connection.prototype.close() no longer accepts a callback\n' +
    '    at NativeConnection.close (C:\\Projet perso\\Convoiturage-Backend\\node_modules\\mongoose\\lib\\connection.js:856:11)\n' +
    '    at gracefulShutdown (C:\\Projet perso\\Convoiturage-Backend\\server.js:333:23)\n' +
    '    at process.<anonymous> (C:\\Projet perso\\Convoiturage-Backend\\server.js:345:28)\n' +
    '    at process.emit (node:events:530:35)',
  rejection: true,
  date: 'Wed Oct 22 2025 01:19:29 GMT+0000 (temps universel coordonné)',
  process: {
    pid: 8440,
    uid: null,
    gid: null,
    cwd: 'C:\\Projet perso\\Convoiturage-Backend',
    execPath: 'C:\\Program Files\\nodejs\\node.exe',
    version: 'v22.15.0',
    argv: [
      'C:\\Program Files\\nodejs\\node.exe',
      'C:\\Projet perso\\Convoiturage-Backend\\server.js'
    ],
    memoryUsage: {
      rss: 114663424,
      heapTotal: 65486848,
      heapUsed: 61167160,
      external: 22653771,
      arrayBuffers: 19098306
    }
  },
  os: { loadavg: [ 0, 0, 0 ], uptime: 6666.421 },
  trace: [
    {
      column: 11,
      file: 'C:\\Projet perso\\Convoiturage-Backend\\node_modules\\mongoose\\lib\\connection.js',
      function: 'NativeConnection.close',
      line: 856,
      method: 'close',
      native: false
    },
    {
      column: 23,
      file: 'C:\\Projet perso\\Convoiturage-Backend\\server.js',
      function: 'gracefulShutdown',
      line: 333,
      method: null,
      native: false
    },
    {
      column: 28,
      file: 'C:\\Projet perso\\Convoiturage-Backend\\server.js',
      function: null,
      line: 345,
      method: null,
      native: false
    },
    {
      column: 35,
      file: 'node:events',
      function: 'process.emit',
      line: 530,
      method: 'emit',
      native: false
    }
  ],
  service: 'covoiturage-api',
  environment: 'development',
  version: '1.0.0',
  timestamp: '2025-10-22 01:19:29'
}
{
  error: MongooseError: Connection.prototype.close() no longer accepts a callback
      at NativeConnection.close (C:\Projet perso\Convoiturage-Backend\node_modules\mongoose\lib\connection.js:856:11)
      at gracefulShutdown (C:\Projet perso\Convoiturage-Backend\server.js:333:23)
      at process.<anonymous> (C:\Projet perso\Convoiturage-Backend\server.js:345:28)
      at process.emit (node:events:530:35),
  level: 'error',
  message: 'unhandledRejection: Connection.prototype.close() no longer accepts a callback\n' +
    'MongooseError: Connection.prototype.close() no longer accepts a callback\n' +
    '    at NativeConnection.close (C:\\Projet perso\\Convoiturage-Backend\\node_modules\\mongoose\\lib\\connection.js:856:11)\n' +
    '    at gracefulShutdown (C:\\Projet perso\\Convoiturage-Backend\\server.js:333:23)\n' +
    '    at process.<anonymous> (C:\\Projet perso\\Convoiturage-Backend\\server.js:345:28)\n' +
    '    at process.emit (node:events:530:35)',
  stack: 'MongooseError: Connection.prototype.close() no longer accepts a callback\n' +
    '    at NativeConnection.close (C:\\Projet perso\\Convoiturage-Backend\\node_modules\\mongoose\\lib\\connection.js:856:11)\n' +
    '    at gracefulShutdown (C:\\Projet perso\\Convoiturage-Backend\\server.js:333:23)\n' +
    '    at process.<anonymous> (C:\\Projet perso\\Convoiturage-Backend\\server.js:345:28)\n' +
    '    at process.emit (node:events:530:35)',
  rejection: true,
  date: 'Wed Oct 22 2025 01:37:07 GMT+0000 (temps universel coordonné)',
  process: {
    pid: 1876,
    uid: null,
    gid: null,
    cwd: 'C:\\Projet perso\\Convoiturage-Backend',
    execPath: 'C:\\Program Files\\nodejs\\node.exe',
    version: 'v22.15.0',
    argv: [
      'C:\\Program Files\\nodejs\\node.exe',
      'C:\\Projet perso\\Convoiturage-Backend\\server.js'
    ],
    memoryUsage: {
      rss: 117641216,
      heapTotal: 66273280,
      heapUsed: 63013088,
      external: 22951095,
      arrayBuffers: 19404142
    }
  },
  os: { loadavg: [ 0, 0, 0 ], uptime: 7724.515 },
  trace: [
    {
      column: 11,
      file: 'C:\\Projet perso\\Convoiturage-Backend\\node_modules\\mongoose\\lib\\connection.js',
      function: 'NativeConnection.close',
      line: 856,
      method: 'close',
      native: false
    },
    {
      column: 23,
      file: 'C:\\Projet perso\\Convoiturage-Backend\\server.js',
      function: 'gracefulShutdown',
      line: 333,
      method: null,
      native: false
    },
    {
      column: 28,
      file: 'C:\\Projet perso\\Convoiturage-Backend\\server.js',
      function: null,
      line: 345,
      method: null,
      native: false
    },
    {
      column: 35,
      file: 'node:events',
      function: 'process.emit',
      line: 530,
      method: 'emit',
      native: false
    }
  ],
  service: 'covoiturage-api',
  environment: 'development',
  version: '1.0.0',
  timestamp: '2025-10-22 01:37:07'
}
{
  error: MongooseError: Connection.prototype.close() no longer accepts a callback
      at NativeConnection.close (C:\Projet perso\Convoiturage-Backend\node_modules\mongoose\lib\connection.js:856:11)
      at gracefulShutdown (C:\Projet perso\Convoiturage-Backend\server.js:333:23)
      at process.<anonymous> (C:\Projet perso\Convoiturage-Backend\server.js:345:28)
      at process.emit (node:events:530:35),
  level: 'error',
  message: 'unhandledRejection: Connection.prototype.close() no longer accepts a callback\n' +
    'MongooseError: Connection.prototype.close() no longer accepts a callback\n' +
    '    at NativeConnection.close (C:\\Projet perso\\Convoiturage-Backend\\node_modules\\mongoose\\lib\\connection.js:856:11)\n' +
    '    at gracefulShutdown (C:\\Projet perso\\Convoiturage-Backend\\server.js:333:23)\n' +
    '    at process.<anonymous> (C:\\Projet perso\\Convoiturage-Backend\\server.js:345:28)\n' +
    '    at process.emit (node:events:530:35)',
  stack: 'MongooseError: Connection.prototype.close() no longer accepts a callback\n' +
    '    at NativeConnection.close (C:\\Projet perso\\Convoiturage-Backend\\node_modules\\mongoose\\lib\\connection.js:856:11)\n' +
    '    at gracefulShutdown (C:\\Projet perso\\Convoiturage-Backend\\server.js:333:23)\n' +
    '    at process.<anonymous> (C:\\Projet perso\\Convoiturage-Backend\\server.js:345:28)\n' +
    '    at process.emit (node:events:530:35)',
  rejection: true,
  date: 'Wed Oct 22 2025 09:01:18 GMT+0000 (temps universel coordonné)',
  process: {
    pid: 7612,
    uid: null,
    gid: null,
    cwd: 'C:\\Projet perso\\Convoiturage-Backend',
    execPath: 'C:\\Program Files\\nodejs\\node.exe',
    version: 'v22.15.0',
    argv: [
      'C:\\Program Files\\nodejs\\node.exe',
      'C:\\Projet perso\\Convoiturage-Backend\\server.js'
    ],
    memoryUsage: {
      rss: 116764672,
      heapTotal: 67584000,
      heapUsed: 59242032,
      external: 22434752,
      arrayBuffers: 18893459
    }
  },
  os: { loadavg: [ 0, 0, 0 ], uptime: 2722.046 },
  trace: [
    {
      column: 11,
      file: 'C:\\Projet perso\\Convoiturage-Backend\\node_modules\\mongoose\\lib\\connection.js',
      function: 'NativeConnection.close',
      line: 856,
      method: 'close',
      native: false
    },
    {
      column: 23,
      file: 'C:\\Projet perso\\Convoiturage-Backend\\server.js',
      function: 'gracefulShutdown',
      line: 333,
      method: null,
      native: false
    },
    {
      column: 28,
      file: 'C:\\Projet perso\\Convoiturage-Backend\\server.js',
      function: null,
      line: 345,
      method: null,
      native: false
    },
    {
      column: 35,
      file: 'node:events',
      function: 'process.emit',
      line: 530,
      method: 'emit',
      native: false
    }
  ],
  service: 'covoiturage-api',
  environment: 'development',
  version: '1.0.0',
  timestamp: '2025-10-22 09:01:18'
}
{
  error: MongooseError: Connection.prototype.close() no longer accepts a callback
      at NativeConnection.close (C:\Projet perso\Convoiturage-Backend\node_modules\mongoose\lib\connection.js:856:11)
      at gracefulShutdown (C:\Projet perso\Convoiturage-Backend\server.js:333:23)
      at process.<anonymous> (C:\Projet perso\Convoiturage-Backend\server.js:345:28)
      at process.emit (node:events:530:35),
  level: 'error',
  message: 'unhandledRejection: Connection.prototype.close() no longer accepts a callback\n' +
    'MongooseError: Connection.prototype.close() no longer accepts a callback\n' +
    '    at NativeConnection.close (C:\\Projet perso\\Convoiturage-Backend\\node_modules\\mongoose\\lib\\connection.js:856:11)\n' +
    '    at gracefulShutdown (C:\\Projet perso\\Convoiturage-Backend\\server.js:333:23)\n' +
    '    at process.<anonymous> (C:\\Projet perso\\Convoiturage-Backend\\server.js:345:28)\n' +
    '    at process.emit (node:events:530:35)',
  stack: 'MongooseError: Connection.prototype.close() no longer accepts a callback\n' +
    '    at NativeConnection.close (C:\\Projet perso\\Convoiturage-Backend\\node_modules\\mongoose\\lib\\connection.js:856:11)\n' +
    '    at gracefulShutdown (C:\\Projet perso\\Convoiturage-Backend\\server.js:333:23)\n' +
    '    at process.<anonymous> (C:\\Projet perso\\Convoiturage-Backend\\server.js:345:28)\n' +
    '    at process.emit (node:events:530:35)',
  rejection: true,
  date: 'Wed Oct 22 2025 09:11:28 GMT+0000 (temps universel coordonné)',
  process: {
    pid: 8296,
    uid: null,
    gid: null,
    cwd: 'C:\\Projet perso\\Convoiturage-Backend',
    execPath: 'C:\\Program Files\\nodejs\\node.exe',
    version: 'v22.15.0',
    argv: [
      'C:\\Program Files\\nodejs\\node.exe',
      'C:\\Projet perso\\Convoiturage-Backend\\server.js'
    ],
    memoryUsage: {
      rss: 115748864,
      heapTotal: 63127552,
      heapUsed: 60104936,
      external: 22792091,
      arrayBuffers: 19249394
    }
  },
  os: { loadavg: [ 0, 0, 0 ], uptime: 3332.156 },
  trace: [
    {
      column: 11,
      file: 'C:\\Projet perso\\Convoiturage-Backend\\node_modules\\mongoose\\lib\\connection.js',
      function: 'NativeConnection.close',
      line: 856,
      method: 'close',
      native: false
    },
    {
      column: 23,
      file: 'C:\\Projet perso\\Convoiturage-Backend\\server.js',
      function: 'gracefulShutdown',
      line: 333,
      method: null,
      native: false
    },
    {
      column: 28,
      file: 'C:\\Projet perso\\Convoiturage-Backend\\server.js',
      function: null,
      line: 345,
      method: null,
      native: false
    },
    {
      column: 35,
      file: 'node:events',
      function: 'process.emit',
      line: 530,
      method: 'emit',
      native: false
    }
  ],
  service: 'covoiturage-api',
  environment: 'development',
  version: '1.0.0',
  timestamp: '2025-10-22 09:11:28'
}
{
  error: MongooseError: Connection.prototype.close() no longer accepts a callback
      at NativeConnection.close (C:\Projet perso\Convoiturage-Backend\node_modules\mongoose\lib\connection.js:856:11)
      at gracefulShutdown (C:\Projet perso\Convoiturage-Backend\server.js:333:23)
      at process.<anonymous> (C:\Projet perso\Convoiturage-Backend\server.js:345:28)
      at process.emit (node:events:530:35),
  level: 'error',
  message: 'unhandledRejection: Connection.prototype.close() no longer accepts a callback\n' +
    'MongooseError: Connection.prototype.close() no longer accepts a callback\n' +
    '    at NativeConnection.close (C:\\Projet perso\\Convoiturage-Backend\\node_modules\\mongoose\\lib\\connection.js:856:11)\n' +
    '    at gracefulShutdown (C:\\Projet perso\\Convoiturage-Backend\\server.js:333:23)\n' +
    '    at process.<anonymous> (C:\\Projet perso\\Convoiturage-Backend\\server.js:345:28)\n' +
    '    at process.emit (node:events:530:35)',
  stack: 'MongooseError: Connection.prototype.close() no longer accepts a callback\n' +
    '    at NativeConnection.close (C:\\Projet perso\\Convoiturage-Backend\\node_modules\\mongoose\\lib\\connection.js:856:11)\n' +
    '    at gracefulShutdown (C:\\Projet perso\\Convoiturage-Backend\\server.js:333:23)\n' +
    '    at process.<anonymous> (C:\\Projet perso\\Convoiturage-Backend\\server.js:345:28)\n' +
    '    at process.emit (node:events:530:35)',
  rejection: true,
  date: 'Wed Oct 22 2025 09:20:18 GMT+0000 (temps universel coordonné)',
  process: {
    pid: 13568,
    uid: null,
    gid: null,
    cwd: 'C:\\Projet perso\\Convoiturage-Backend',
    execPath: 'C:\\Program Files\\nodejs\\node.exe',
    version: 'v22.15.0',
    argv: [
      'C:\\Program Files\\nodejs\\node.exe',
      'C:\\Projet perso\\Convoiturage-Backend\\server.js'
    ],
    memoryUsage: {
      rss: 116232192,
      heapTotal: 63913984,
      heapUsed: 60685288,
      external: 22727752,
      arrayBuffers: 19185055
    }
  },
  os: { loadavg: [ 0, 0, 0 ], uptime: 3862.453 },
  trace: [
    {
      column: 11,
      file: 'C:\\Projet perso\\Convoiturage-Backend\\node_modules\\mongoose\\lib\\connection.js',
      function: 'NativeConnection.close',
      line: 856,
      method: 'close',
      native: false
    },
    {
      column: 23,
      file: 'C:\\Projet perso\\Convoiturage-Backend\\server.js',
      function: 'gracefulShutdown',
      line: 333,
      method: null,
      native: false
    },
    {
      column: 28,
      file: 'C:\\Projet perso\\Convoiturage-Backend\\server.js',
      function: null,
      line: 345,
      method: null,
      native: false
    },
    {
      column: 35,
      file: 'node:events',
      function: 'process.emit',
      line: 530,
      method: 'emit',
      native: false
    }
  ],
  service: 'covoiturage-api',
  environment: 'development',
  version: '1.0.0',
  timestamp: '2025-10-22 09:20:18'
}
{
  error: MongooseError: Connection.prototype.close() no longer accepts a callback
      at NativeConnection.close (C:\Projet perso\Convoiturage-Backend\node_modules\mongoose\lib\connection.js:856:11)
      at gracefulShutdown (C:\Projet perso\Convoiturage-Backend\server.js:333:23)
      at process.<anonymous> (C:\Projet perso\Convoiturage-Backend\server.js:345:28)
      at process.emit (node:events:530:35),
  level: 'error',
  message: 'unhandledRejection: Connection.prototype.close() no longer accepts a callback\n' +
    'MongooseError: Connection.prototype.close() no longer accepts a callback\n' +
    '    at NativeConnection.close (C:\\Projet perso\\Convoiturage-Backend\\node_modules\\mongoose\\lib\\connection.js:856:11)\n' +
    '    at gracefulShutdown (C:\\Projet perso\\Convoiturage-Backend\\server.js:333:23)\n' +
    '    at process.<anonymous> (C:\\Projet perso\\Convoiturage-Backend\\server.js:345:28)\n' +
    '    at process.emit (node:events:530:35)',
  stack: 'MongooseError: Connection.prototype.close() no longer accepts a callback\n' +
    '    at NativeConnection.close (C:\\Projet perso\\Convoiturage-Backend\\node_modules\\mongoose\\lib\\connection.js:856:11)\n' +
    '    at gracefulShutdown (C:\\Projet perso\\Convoiturage-Backend\\server.js:333:23)\n' +
    '    at process.<anonymous> (C:\\Projet perso\\Convoiturage-Backend\\server.js:345:28)\n' +
    '    at process.emit (node:events:530:35)',
  rejection: true,
  date: 'Wed Oct 22 2025 10:03:24 GMT+0000 (temps universel coordonné)',
  process: {
    pid: 9924,
    uid: null,
    gid: null,
    cwd: 'C:\\Projet perso\\Convoiturage-Backend',
    execPath: 'C:\\Program Files\\nodejs\\node.exe',
    version: 'v22.15.0',
    argv: [
      'C:\\Program Files\\nodejs\\node.exe',
      'C:\\Projet perso\\Convoiturage-Backend\\server.js'
    ],
    memoryUsage: {
      rss: 78061568,
      heapTotal: 67846144,
      heapUsed: 65168424,
      external: 24217189,
      arrayBuffers: 20670236
    }
  },
  os: { loadavg: [ 0, 0, 0 ], uptime: 6447.875 },
  trace: [
    {
      column: 11,
      file: 'C:\\Projet perso\\Convoiturage-Backend\\node_modules\\mongoose\\lib\\connection.js',
      function: 'NativeConnection.close',
      line: 856,
      method: 'close',
      native: false
    },
    {
      column: 23,
      file: 'C:\\Projet perso\\Convoiturage-Backend\\server.js',
      function: 'gracefulShutdown',
      line: 333,
      method: null,
      native: false
    },
    {
      column: 28,
      file: 'C:\\Projet perso\\Convoiturage-Backend\\server.js',
      function: null,
      line: 345,
      method: null,
      native: false
    },
    {
      column: 35,
      file: 'node:events',
      function: 'process.emit',
      line: 530,
      method: 'emit',
      native: false
    }
  ],
  service: 'covoiturage-api',
  environment: 'development',
  version: '1.0.0',
  timestamp: '2025-10-22 10:03:24'
}
{
  error: MongooseError: Connection.prototype.close() no longer accepts a callback
      at NativeConnection.close (C:\Projet perso\Convoiturage-Backend\node_modules\mongoose\lib\connection.js:856:11)
      at gracefulShutdown (C:\Projet perso\Convoiturage-Backend\server.js:333:23)
      at process.<anonymous> (C:\Projet perso\Convoiturage-Backend\server.js:345:28)
      at process.emit (node:events:530:35),
  level: 'error',
  message: 'unhandledRejection: Connection.prototype.close() no longer accepts a callback\n' +
    'MongooseError: Connection.prototype.close() no longer accepts a callback\n' +
    '    at NativeConnection.close (C:\\Projet perso\\Convoiturage-Backend\\node_modules\\mongoose\\lib\\connection.js:856:11)\n' +
    '    at gracefulShutdown (C:\\Projet perso\\Convoiturage-Backend\\server.js:333:23)\n' +
    '    at process.<anonymous> (C:\\Projet perso\\Convoiturage-Backend\\server.js:345:28)\n' +
    '    at process.emit (node:events:530:35)',
  stack: 'MongooseError: Connection.prototype.close() no longer accepts a callback\n' +
    '    at NativeConnection.close (C:\\Projet perso\\Convoiturage-Backend\\node_modules\\mongoose\\lib\\connection.js:856:11)\n' +
    '    at gracefulShutdown (C:\\Projet perso\\Convoiturage-Backend\\server.js:333:23)\n' +
    '    at process.<anonymous> (C:\\Projet perso\\Convoiturage-Backend\\server.js:345:28)\n' +
    '    at process.emit (node:events:530:35)',
  rejection: true,
  date: 'Wed Oct 22 2025 10:28:41 GMT+0000 (temps universel coordonné)',
  process: {
    pid: 15664,
    uid: null,
    gid: null,
    cwd: 'C:\\Projet perso\\Convoiturage-Backend',
    execPath: 'C:\\Program Files\\nodejs\\node.exe',
    version: 'v22.15.0',
    argv: [
      'C:\\Program Files\\nodejs\\node.exe',
      'C:\\Projet perso\\Convoiturage-Backend\\server.js'
    ],
    memoryUsage: {
      rss: 120643584,
      heapTotal: 66273280,
      heapUsed: 63253560,
      external: 23481494,
      arrayBuffers: 19934541
    }
  },
  os: { loadavg: [ 0, 0, 0 ], uptime: 7964.14 },
  trace: [
    {
      column: 11,
      file: 'C:\\Projet perso\\Convoiturage-Backend\\node_modules\\mongoose\\lib\\connection.js',
      function: 'NativeConnection.close',
      line: 856,
      method: 'close',
      native: false
    },
    {
      column: 23,
      file: 'C:\\Projet perso\\Convoiturage-Backend\\server.js',
      function: 'gracefulShutdown',
      line: 333,
      method: null,
      native: false
    },
    {
      column: 28,
      file: 'C:\\Projet perso\\Convoiturage-Backend\\server.js',
      function: null,
      line: 345,
      method: null,
      native: false
    },
    {
      column: 35,
      file: 'node:events',
      function: 'process.emit',
      line: 530,
      method: 'emit',
      native: false
    }
  ],
  service: 'covoiturage-api',
  environment: 'development',
  version: '1.0.0',
  timestamp: '2025-10-22 10:28:41'
}
{
  error: MongooseError: Connection.prototype.close() no longer accepts a callback
      at NativeConnection.close (C:\Projet perso\Convoiturage-Backend\node_modules\mongoose\lib\connection.js:856:11)
      at gracefulShutdown (C:\Projet perso\Convoiturage-Backend\server.js:333:23)
      at process.<anonymous> (C:\Projet perso\Convoiturage-Backend\server.js:345:28)
      at process.emit (node:events:530:35),
  level: 'error',
  message: 'unhandledRejection: Connection.prototype.close() no longer accepts a callback\n' +
    'MongooseError: Connection.prototype.close() no longer accepts a callback\n' +
    '    at NativeConnection.close (C:\\Projet perso\\Convoiturage-Backend\\node_modules\\mongoose\\lib\\connection.js:856:11)\n' +
    '    at gracefulShutdown (C:\\Projet perso\\Convoiturage-Backend\\server.js:333:23)\n' +
    '    at process.<anonymous> (C:\\Projet perso\\Convoiturage-Backend\\server.js:345:28)\n' +
    '    at process.emit (node:events:530:35)',
  stack: 'MongooseError: Connection.prototype.close() no longer accepts a callback\n' +
    '    at NativeConnection.close (C:\\Projet perso\\Convoiturage-Backend\\node_modules\\mongoose\\lib\\connection.js:856:11)\n' +
    '    at gracefulShutdown (C:\\Projet perso\\Convoiturage-Backend\\server.js:333:23)\n' +
    '    at process.<anonymous> (C:\\Projet perso\\Convoiturage-Backend\\server.js:345:28)\n' +
    '    at process.emit (node:events:530:35)',
  rejection: true,
  date: 'Wed Oct 22 2025 10:34:55 GMT+0000 (temps universel coordonné)',
  process: {
    pid: 13936,
    uid: null,
    gid: null,
    cwd: 'C:\\Projet perso\\Convoiturage-Backend',
    execPath: 'C:\\Program Files\\nodejs\\node.exe',
    version: 'v22.15.0',
    argv: [
      'C:\\Program Files\\nodejs\\node.exe',
      'C:\\Projet perso\\Convoiturage-Backend\\server.js'
    ],
    memoryUsage: {
      rss: 116629504,
      heapTotal: 63913984,
      heapUsed: 60807512,
      external: 22616771,
      arrayBuffers: 19074074
    }
  },
  os: { loadavg: [ 0, 0, 0 ], uptime: 8338.718 },
  trace: [
    {
      column: 11,
      file: 'C:\\Projet perso\\Convoiturage-Backend\\node_modules\\mongoose\\lib\\connection.js',
      function: 'NativeConnection.close',
      line: 856,
      method: 'close',
      native: false
    },
    {
      column: 23,
      file: 'C:\\Projet perso\\Convoiturage-Backend\\server.js',
      function: 'gracefulShutdown',
      line: 333,
      method: null,
      native: false
    },
    {
      column: 28,
      file: 'C:\\Projet perso\\Convoiturage-Backend\\server.js',
      function: null,
      line: 345,
      method: null,
      native: false
    },
    {
      column: 35,
      file: 'node:events',
      function: 'process.emit',
      line: 530,
      method: 'emit',
      native: false
    }
  ],
  service: 'covoiturage-api',
  environment: 'development',
  version: '1.0.0',
  timestamp: '2025-10-22 10:34:55'
}
{
  error: MongooseError: Connection.prototype.close() no longer accepts a callback
      at NativeConnection.close (C:\Projet perso\Convoiturage-Backend\node_modules\mongoose\lib\connection.js:856:11)
      at gracefulShutdown (C:\Projet perso\Convoiturage-Backend\server.js:333:23)
      at process.<anonymous> (C:\Projet perso\Convoiturage-Backend\server.js:345:28)
      at process.emit (node:events:530:35),
  level: 'error',
  message: 'unhandledRejection: Connection.prototype.close() no longer accepts a callback\n' +
    'MongooseError: Connection.prototype.close() no longer accepts a callback\n' +
    '    at NativeConnection.close (C:\\Projet perso\\Convoiturage-Backend\\node_modules\\mongoose\\lib\\connection.js:856:11)\n' +
    '    at gracefulShutdown (C:\\Projet perso\\Convoiturage-Backend\\server.js:333:23)\n' +
    '    at process.<anonymous> (C:\\Projet perso\\Convoiturage-Backend\\server.js:345:28)\n' +
    '    at process.emit (node:events:530:35)',
  stack: 'MongooseError: Connection.prototype.close() no longer accepts a callback\n' +
    '    at NativeConnection.close (C:\\Projet perso\\Convoiturage-Backend\\node_modules\\mongoose\\lib\\connection.js:856:11)\n' +
    '    at gracefulShutdown (C:\\Projet perso\\Convoiturage-Backend\\server.js:333:23)\n' +
    '    at process.<anonymous> (C:\\Projet perso\\Convoiturage-Backend\\server.js:345:28)\n' +
    '    at process.emit (node:events:530:35)',
  rejection: true,
  date: 'Wed Oct 22 2025 10:39:24 GMT+0000 (temps universel coordonné)',
  process: {
    pid: 13596,
    uid: null,
    gid: null,
    cwd: 'C:\\Projet perso\\Convoiturage-Backend',
    execPath: 'C:\\Program Files\\nodejs\\node.exe',
    version: 'v22.15.0',
    argv: [
      'C:\\Program Files\\nodejs\\node.exe',
      'C:\\Projet perso\\Convoiturage-Backend\\server.js'
    ],
    memoryUsage: {
      rss: 117604352,
      heapTotal: 65224704,
      heapUsed: 61055552,
      external: 22622135,
      arrayBuffers: 19070926
    }
  },
  os: { loadavg: [ 0, 0, 0 ], uptime: 8607.484 },
  trace: [
    {
      column: 11,
      file: 'C:\\Projet perso\\Convoiturage-Backend\\node_modules\\mongoose\\lib\\connection.js',
      function: 'NativeConnection.close',
      line: 856,
      method: 'close',
      native: false
    },
    {
      column: 23,
      file: 'C:\\Projet perso\\Convoiturage-Backend\\server.js',
      function: 'gracefulShutdown',
      line: 333,
      method: null,
      native: false
    },
    {
      column: 28,
      file: 'C:\\Projet perso\\Convoiturage-Backend\\server.js',
      function: null,
      line: 345,
      method: null,
      native: false
    },
    {
      column: 35,
      file: 'node:events',
      function: 'process.emit',
      line: 530,
      method: 'emit',
      native: false
    }
  ],
  service: 'covoiturage-api',
  environment: 'development',
  version: '1.0.0',
  timestamp: '2025-10-22 10:39:24'
}
{
  error: MongooseError: Connection.prototype.close() no longer accepts a callback
      at NativeConnection.close (C:\Projet perso\Convoiturage-Backend\node_modules\mongoose\lib\connection.js:856:11)
      at gracefulShutdown (C:\Projet perso\Convoiturage-Backend\server.js:333:23)
      at process.<anonymous> (C:\Projet perso\Convoiturage-Backend\server.js:345:28)
      at process.emit (node:events:530:35),
  level: 'error',
  message: 'unhandledRejection: Connection.prototype.close() no longer accepts a callback\n' +
    'MongooseError: Connection.prototype.close() no longer accepts a callback\n' +
    '    at NativeConnection.close (C:\\Projet perso\\Convoiturage-Backend\\node_modules\\mongoose\\lib\\connection.js:856:11)\n' +
    '    at gracefulShutdown (C:\\Projet perso\\Convoiturage-Backend\\server.js:333:23)\n' +
    '    at process.<anonymous> (C:\\Projet perso\\Convoiturage-Backend\\server.js:345:28)\n' +
    '    at process.emit (node:events:530:35)',
  stack: 'MongooseError: Connection.prototype.close() no longer accepts a callback\n' +
    '    at NativeConnection.close (C:\\Projet perso\\Convoiturage-Backend\\node_modules\\mongoose\\lib\\connection.js:856:11)\n' +
    '    at gracefulShutdown (C:\\Projet perso\\Convoiturage-Backend\\server.js:333:23)\n' +
    '    at process.<anonymous> (C:\\Projet perso\\Convoiturage-Backend\\server.js:345:28)\n' +
    '    at process.emit (node:events:530:35)',
  rejection: true,
  date: 'Wed Oct 22 2025 15:49:34 GMT+0000 (temps universel coordonné)',
  process: {
    pid: 16460,
    uid: null,
    gid: null,
    cwd: 'C:\\Projet perso\\Convoiturage-Backend',
    execPath: 'C:\\Program Files\\nodejs\\node.exe',
    version: 'v22.15.0',
    argv: [
      'C:\\Program Files\\nodejs\\node.exe',
      'C:\\Projet perso\\Convoiturage-Backend\\server.js'
    ],
    memoryUsage: {
      rss: 77795328,
      heapTotal: 68694016,
      heapUsed: 61864008,
      external: 23948777,
      arrayBuffers: 20407484
    }
  },
  os: { loadavg: [ 0, 0, 0 ], uptime: 27216.89 },
  trace: [
    {
      column: 11,
      file: 'C:\\Projet perso\\Convoiturage-Backend\\node_modules\\mongoose\\lib\\connection.js',
      function: 'NativeConnection.close',
      line: 856,
      method: 'close',
      native: false
    },
    {
      column: 23,
      file: 'C:\\Projet perso\\Convoiturage-Backend\\server.js',
      function: 'gracefulShutdown',
      line: 333,
      method: null,
      native: false
    },
    {
      column: 28,
      file: 'C:\\Projet perso\\Convoiturage-Backend\\server.js',
      function: null,
      line: 345,
      method: null,
      native: false
    },
    {
      column: 35,
      file: 'node:events',
      function: 'process.emit',
      line: 530,
      method: 'emit',
      native: false
    }
  ],
  service: 'covoiturage-api',
  environment: 'development',
  version: '1.0.0',
  timestamp: '2025-10-22 15:49:34'
}
{
  error: MongooseError: Connection.prototype.close() no longer accepts a callback
      at NativeConnection.close (C:\Projet perso\Convoiturage-Backend\node_modules\mongoose\lib\connection.js:856:11)
      at gracefulShutdown (C:\Projet perso\Convoiturage-Backend\server.js:333:23)
      at process.<anonymous> (C:\Projet perso\Convoiturage-Backend\server.js:345:28)
      at process.emit (node:events:530:35),
  level: 'error',
  message: 'unhandledRejection: Connection.prototype.close() no longer accepts a callback\n' +
    'MongooseError: Connection.prototype.close() no longer accepts a callback\n' +
    '    at NativeConnection.close (C:\\Projet perso\\Convoiturage-Backend\\node_modules\\mongoose\\lib\\connection.js:856:11)\n' +
    '    at gracefulShutdown (C:\\Projet perso\\Convoiturage-Backend\\server.js:333:23)\n' +
    '    at process.<anonymous> (C:\\Projet perso\\Convoiturage-Backend\\server.js:345:28)\n' +
    '    at process.emit (node:events:530:35)',
  stack: 'MongooseError: Connection.prototype.close() no longer accepts a callback\n' +
    '    at NativeConnection.close (C:\\Projet perso\\Convoiturage-Backend\\node_modules\\mongoose\\lib\\connection.js:856:11)\n' +
    '    at gracefulShutdown (C:\\Projet perso\\Convoiturage-Backend\\server.js:333:23)\n' +
    '    at process.<anonymous> (C:\\Projet perso\\Convoiturage-Backend\\server.js:345:28)\n' +
    '    at process.emit (node:events:530:35)',
  rejection: true,
  date: 'Wed Oct 22 2025 16:30:53 GMT+0000 (temps universel coordonné)',
  process: {
    pid: 7024,
    uid: null,
    gid: null,
    cwd: 'C:\\Projet perso\\Convoiturage-Backend',
    execPath: 'C:\\Program Files\\nodejs\\node.exe',
    version: 'v22.15.0',
    argv: [
      'C:\\Program Files\\nodejs\\node.exe',
      'C:\\Projet perso\\Convoiturage-Backend\\server.js'
    ],
    memoryUsage: {
      rss: 106012672,
      heapTotal: 68112384,
      heapUsed: 59789664,
      external: 22484830,
      arrayBuffers: 18942133
    }
  },
  os: { loadavg: [ 0, 0, 0 ], uptime: 29696.546 },
  trace: [
    {
      column: 11,
      file: 'C:\\Projet perso\\Convoiturage-Backend\\node_modules\\mongoose\\lib\\connection.js',
      function: 'NativeConnection.close',
      line: 856,
      method: 'close',
      native: false
    },
    {
      column: 23,
      file: 'C:\\Projet perso\\Convoiturage-Backend\\server.js',
      function: 'gracefulShutdown',
      line: 333,
      method: null,
      native: false
    },
    {
      column: 28,
      file: 'C:\\Projet perso\\Convoiturage-Backend\\server.js',
      function: null,
      line: 345,
      method: null,
      native: false
    },
    {
      column: 35,
      file: 'node:events',
      function: 'process.emit',
      line: 530,
      method: 'emit',
      native: false
    }
  ],
  service: 'covoiturage-api',
  environment: 'development',
  version: '1.0.0',
  timestamp: '2025-10-22 16:30:53'
}
{
  error: MongooseError: Connection.prototype.close() no longer accepts a callback
      at NativeConnection.close (C:\Projet perso\Convoiturage-Backend\node_modules\mongoose\lib\connection.js:856:11)
      at gracefulShutdown (C:\Projet perso\Convoiturage-Backend\server.js:333:23)
      at process.<anonymous> (C:\Projet perso\Convoiturage-Backend\server.js:345:28)
      at process.emit (node:events:530:35),
  level: 'error',
  message: 'unhandledRejection: Connection.prototype.close() no longer accepts a callback\n' +
    'MongooseError: Connection.prototype.close() no longer accepts a callback\n' +
    '    at NativeConnection.close (C:\\Projet perso\\Convoiturage-Backend\\node_modules\\mongoose\\lib\\connection.js:856:11)\n' +
    '    at gracefulShutdown (C:\\Projet perso\\Convoiturage-Backend\\server.js:333:23)\n' +
    '    at process.<anonymous> (C:\\Projet perso\\Convoiturage-Backend\\server.js:345:28)\n' +
    '    at process.emit (node:events:530:35)',
  stack: 'MongooseError: Connection.prototype.close() no longer accepts a callback\n' +
    '    at NativeConnection.close (C:\\Projet perso\\Convoiturage-Backend\\node_modules\\mongoose\\lib\\connection.js:856:11)\n' +
    '    at gracefulShutdown (C:\\Projet perso\\Convoiturage-Backend\\server.js:333:23)\n' +
    '    at process.<anonymous> (C:\\Projet perso\\Convoiturage-Backend\\server.js:345:28)\n' +
    '    at process.emit (node:events:530:35)',
  rejection: true,
  date: 'Thu Oct 23 2025 15:31:25 GMT+0000 (temps universel coordonné)',
  process: {
    pid: 16064,
    uid: null,
    gid: null,
    cwd: 'C:\\Projet perso\\Convoiturage-Backend',
    execPath: 'C:\\Program Files\\nodejs\\node.exe',
    version: 'v22.15.0',
    argv: [
      'C:\\Program Files\\nodejs\\node.exe',
      'C:\\Projet perso\\Convoiturage-Backend\\server.js'
    ],
    memoryUsage: {
      rss: 114126848,
      heapTotal: 68636672,
      heapUsed: 64140168,
      external: 24250150,
      arrayBuffers: 20703197
    }
  },
  os: { loadavg: [ 0, 0, 0 ], uptime: 29500.906 },
  trace: [
    {
      column: 11,
      file: 'C:\\Projet perso\\Convoiturage-Backend\\node_modules\\mongoose\\lib\\connection.js',
      function: 'NativeConnection.close',
      line: 856,
      method: 'close',
      native: false
    },
    {
      column: 23,
      file: 'C:\\Projet perso\\Convoiturage-Backend\\server.js',
      function: 'gracefulShutdown',
      line: 333,
      method: null,
      native: false
    },
    {
      column: 28,
      file: 'C:\\Projet perso\\Convoiturage-Backend\\server.js',
      function: null,
      line: 345,
      method: null,
      native: false
    },
    {
      column: 35,
      file: 'node:events',
      function: 'process.emit',
      line: 530,
      method: 'emit',
      native: false
    }
  ],
  service: 'covoiturage-api',
  environment: 'development',
  version: '1.0.0',
  timestamp: '2025-10-23 15:31:25'
}
{
  error: MongooseError: Connection.prototype.close() no longer accepts a callback
      at NativeConnection.close (C:\Projet perso\Convoiturage-Backend\node_modules\mongoose\lib\connection.js:856:11)
      at gracefulShutdown (C:\Projet perso\Convoiturage-Backend\server.js:333:23)
      at process.<anonymous> (C:\Projet perso\Convoiturage-Backend\server.js:345:28)
      at process.emit (node:events:530:35),
  level: 'error',
  message: 'unhandledRejection: Connection.prototype.close() no longer accepts a callback\n' +
    'MongooseError: Connection.prototype.close() no longer accepts a callback\n' +
    '    at NativeConnection.close (C:\\Projet perso\\Convoiturage-Backend\\node_modules\\mongoose\\lib\\connection.js:856:11)\n' +
    '    at gracefulShutdown (C:\\Projet perso\\Convoiturage-Backend\\server.js:333:23)\n' +
    '    at process.<anonymous> (C:\\Projet perso\\Convoiturage-Backend\\server.js:345:28)\n' +
    '    at process.emit (node:events:530:35)',
  stack: 'MongooseError: Connection.prototype.close() no longer accepts a callback\n' +
    '    at NativeConnection.close (C:\\Projet perso\\Convoiturage-Backend\\node_modules\\mongoose\\lib\\connection.js:856:11)\n' +
    '    at gracefulShutdown (C:\\Projet perso\\Convoiturage-Backend\\server.js:333:23)\n' +
    '    at process.<anonymous> (C:\\Projet perso\\Convoiturage-Backend\\server.js:345:28)\n' +
    '    at process.emit (node:events:530:35)',
  rejection: true,
  date: 'Thu Oct 23 2025 17:02:08 GMT+0000 (temps universel coordonné)',
  process: {
    pid: 5400,
    uid: null,
    gid: null,
    cwd: 'C:\\Projet perso\\Convoiturage-Backend',
    execPath: 'C:\\Program Files\\nodejs\\node.exe',
    version: 'v22.15.0',
    argv: [
      'C:\\Program Files\\nodejs\\node.exe',
      'C:\\Projet perso\\Convoiturage-Backend\\server.js'
    ],
    memoryUsage: {
      rss: 104796160,
      heapTotal: 67063808,
      heapUsed: 61051896,
      external: 23439443,
      arrayBuffers: 19896746
    }
  },
  os: { loadavg: [ 0, 0, 0 ], uptime: 34943.437 },
  trace: [
    {
      column: 11,
      file: 'C:\\Projet perso\\Convoiturage-Backend\\node_modules\\mongoose\\lib\\connection.js',
      function: 'NativeConnection.close',
      line: 856,
      method: 'close',
      native: false
    },
    {
      column: 23,
      file: 'C:\\Projet perso\\Convoiturage-Backend\\server.js',
      function: 'gracefulShutdown',
      line: 333,
      method: null,
      native: false
    },
    {
      column: 28,
      file: 'C:\\Projet perso\\Convoiturage-Backend\\server.js',
      function: null,
      line: 345,
      method: null,
      native: false
    },
    {
      column: 35,
      file: 'node:events',
      function: 'process.emit',
      line: 530,
      method: 'emit',
      native: false
    }
  ],
  service: 'covoiturage-api',
  environment: 'development',
  version: '1.0.0',
  timestamp: '2025-10-23 17:02:08'
}
{
  error: MongooseError: Connection.prototype.close() no longer accepts a callback
      at NativeConnection.close (C:\Projet perso\Convoiturage-Backend\node_modules\mongoose\lib\connection.js:856:11)
      at gracefulShutdown (C:\Projet perso\Convoiturage-Backend\server.js:333:23)
      at process.<anonymous> (C:\Projet perso\Convoiturage-Backend\server.js:345:28)
      at process.emit (node:events:530:35),
  level: 'error',
  message: 'unhandledRejection: Connection.prototype.close() no longer accepts a callback\n' +
    'MongooseError: Connection.prototype.close() no longer accepts a callback\n' +
    '    at NativeConnection.close (C:\\Projet perso\\Convoiturage-Backend\\node_modules\\mongoose\\lib\\connection.js:856:11)\n' +
    '    at gracefulShutdown (C:\\Projet perso\\Convoiturage-Backend\\server.js:333:23)\n' +
    '    at process.<anonymous> (C:\\Projet perso\\Convoiturage-Backend\\server.js:345:28)\n' +
    '    at process.emit (node:events:530:35)',
  stack: 'MongooseError: Connection.prototype.close() no longer accepts a callback\n' +
    '    at NativeConnection.close (C:\\Projet perso\\Convoiturage-Backend\\node_modules\\mongoose\\lib\\connection.js:856:11)\n' +
    '    at gracefulShutdown (C:\\Projet perso\\Convoiturage-Backend\\server.js:333:23)\n' +
    '    at process.<anonymous> (C:\\Projet perso\\Convoiturage-Backend\\server.js:345:28)\n' +
    '    at process.emit (node:events:530:35)',
  rejection: true,
  date: 'Mon Oct 27 2025 09:59:41 GMT+0000 (temps universel coordonné)',
  process: {
    pid: 3744,
    uid: null,
    gid: null,
    cwd: 'C:\\Projet perso\\Convoiturage-Backend',
    execPath: 'C:\\Program Files\\nodejs\\node.exe',
    version: 'v22.15.0',
    argv: [
      'C:\\Program Files\\nodejs\\node.exe',
      'C:\\Projet perso\\Convoiturage-Backend\\server.js'
    ],
    memoryUsage: {
      rss: 103817216,
      heapTotal: 68374528,
      heapUsed: 63858984,
      external: 23552260,
      arrayBuffers: 20001051
    }
  },
  os: { loadavg: [ 0, 0, 0 ], uptime: 4683.625 },
  trace: [
    {
      column: 11,
      file: 'C:\\Projet perso\\Convoiturage-Backend\\node_modules\\mongoose\\lib\\connection.js',
      function: 'NativeConnection.close',
      line: 856,
      method: 'close',
      native: false
    },
    {
      column: 23,
      file: 'C:\\Projet perso\\Convoiturage-Backend\\server.js',
      function: 'gracefulShutdown',
      line: 333,
      method: null,
      native: false
    },
    {
      column: 28,
      file: 'C:\\Projet perso\\Convoiturage-Backend\\server.js',
      function: null,
      line: 345,
      method: null,
      native: false
    },
    {
      column: 35,
      file: 'node:events',
      function: 'process.emit',
      line: 530,
      method: 'emit',
      native: false
    }
  ],
  service: 'covoiturage-api',
  environment: 'development',
  version: '1.0.0',
  timestamp: '2025-10-27 09:59:41'
}
{
  error: MongooseError: Connection.prototype.close() no longer accepts a callback
      at NativeConnection.close (C:\Projet perso\Convoiturage-Backend\node_modules\mongoose\lib\connection.js:856:11)
      at gracefulShutdown (C:\Projet perso\Convoiturage-Backend\server.js:333:23)
      at process.<anonymous> (C:\Projet perso\Convoiturage-Backend\server.js:345:28)
      at process.emit (node:events:530:35),
  level: 'error',
  message: 'unhandledRejection: Connection.prototype.close() no longer accepts a callback\n' +
    'MongooseError: Connection.prototype.close() no longer accepts a callback\n' +
    '    at NativeConnection.close (C:\\Projet perso\\Convoiturage-Backend\\node_modules\\mongoose\\lib\\connection.js:856:11)\n' +
    '    at gracefulShutdown (C:\\Projet perso\\Convoiturage-Backend\\server.js:333:23)\n' +
    '    at process.<anonymous> (C:\\Projet perso\\Convoiturage-Backend\\server.js:345:28)\n' +
    '    at process.emit (node:events:530:35)',
  stack: 'MongooseError: Connection.prototype.close() no longer accepts a callback\n' +
    '    at NativeConnection.close (C:\\Projet perso\\Convoiturage-Backend\\node_modules\\mongoose\\lib\\connection.js:856:11)\n' +
    '    at gracefulShutdown (C:\\Projet perso\\Convoiturage-Backend\\server.js:333:23)\n' +
    '    at process.<anonymous> (C:\\Projet perso\\Convoiturage-Backend\\server.js:345:28)\n' +
    '    at process.emit (node:events:530:35)',
  rejection: true,
  date: 'Mon Oct 27 2025 10:27:11 GMT+0000 (temps universel coordonné)',
  process: {
    pid: 4876,
    uid: null,
    gid: null,
    cwd: 'C:\\Projet perso\\Convoiturage-Backend',
    execPath: 'C:\\Program Files\\nodejs\\node.exe',
    version: 'v22.15.0',
    argv: [
      'C:\\Program Files\\nodejs\\node.exe',
      'C:\\Projet perso\\Convoiturage-Backend\\server.js'
    ],
    memoryUsage: {
      rss: 117841920,
      heapTotal: 66027520,
      heapUsed: 62587520,
      external: 23309819,
      arrayBuffers: 19767122
    }
  },
  os: { loadavg: [ 0, 0, 0 ], uptime: 6332.875 },
  trace: [
    {
      column: 11,
      file: 'C:\\Projet perso\\Convoiturage-Backend\\node_modules\\mongoose\\lib\\connection.js',
      function: 'NativeConnection.close',
      line: 856,
      method: 'close',
      native: false
    },
    {
      column: 23,
      file: 'C:\\Projet perso\\Convoiturage-Backend\\server.js',
      function: 'gracefulShutdown',
      line: 333,
      method: null,
      native: false
    },
    {
      column: 28,
      file: 'C:\\Projet perso\\Convoiturage-Backend\\server.js',
      function: null,
      line: 345,
      method: null,
      native: false
    },
    {
      column: 35,
      file: 'node:events',
      function: 'process.emit',
      line: 530,
      method: 'emit',
      native: false
    }
  ],
  service: 'covoiturage-api',
  environment: 'development',
  version: '1.0.0',
  timestamp: '2025-10-27 10:27:11'
}
{
  error: MongooseError: Connection.prototype.close() no longer accepts a callback
      at NativeConnection.close (C:\Projet perso\Convoiturage-Backend\node_modules\mongoose\lib\connection.js:856:11)
      at gracefulShutdown (C:\Projet perso\Convoiturage-Backend\server.js:333:23)
      at process.<anonymous> (C:\Projet perso\Convoiturage-Backend\server.js:345:28)
      at process.emit (node:events:530:35),
  level: 'error',
  message: 'unhandledRejection: Connection.prototype.close() no longer accepts a callback\n' +
    'MongooseError: Connection.prototype.close() no longer accepts a callback\n' +
    '    at NativeConnection.close (C:\\Projet perso\\Convoiturage-Backend\\node_modules\\mongoose\\lib\\connection.js:856:11)\n' +
    '    at gracefulShutdown (C:\\Projet perso\\Convoiturage-Backend\\server.js:333:23)\n' +
    '    at process.<anonymous> (C:\\Projet perso\\Convoiturage-Backend\\server.js:345:28)\n' +
    '    at process.emit (node:events:530:35)',
  stack: 'MongooseError: Connection.prototype.close() no longer accepts a callback\n' +
    '    at NativeConnection.close (C:\\Projet perso\\Convoiturage-Backend\\node_modules\\mongoose\\lib\\connection.js:856:11)\n' +
    '    at gracefulShutdown (C:\\Projet perso\\Convoiturage-Backend\\server.js:333:23)\n' +
    '    at process.<anonymous> (C:\\Projet perso\\Convoiturage-Backend\\server.js:345:28)\n' +
    '    at process.emit (node:events:530:35)',
  rejection: true,
  date: 'Mon Oct 27 2025 21:31:01 GMT+0000 (temps universel coordonné)',
  process: {
    pid: 16036,
    uid: null,
    gid: null,
    cwd: 'C:\\Projet perso\\Convoiturage-Backend',
    execPath: 'C:\\Program Files\\nodejs\\node.exe',
    version: 'v22.15.0',
    argv: [
      'C:\\Program Files\\nodejs\\node.exe',
      'C:\\Projet perso\\Convoiturage-Backend\\server.js'
    ],
    memoryUsage: {
      rss: 100679680,
      heapTotal: 66088960,
      heapUsed: 57279312,
      external: 23155095,
      arrayBuffers: 19579037
    }
  },
  os: { loadavg: [ 0, 0, 0 ], uptime: 46161.625 },
  trace: [
    {
      column: 11,
      file: 'C:\\Projet perso\\Convoiturage-Backend\\node_modules\\mongoose\\lib\\connection.js',
      function: 'NativeConnection.close',
      line: 856,
      method: 'close',
      native: false
    },
    {
      column: 23,
      file: 'C:\\Projet perso\\Convoiturage-Backend\\server.js',
      function: 'gracefulShutdown',
      line: 333,
      method: null,
      native: false
    },
    {
      column: 28,
      file: 'C:\\Projet perso\\Convoiturage-Backend\\server.js',
      function: null,
      line: 345,
      method: null,
      native: false
    },
    {
      column: 35,
      file: 'node:events',
      function: 'process.emit',
      line: 530,
      method: 'emit',
      native: false
    }
  ],
  service: 'covoiturage-api',
  environment: 'development',
  version: '1.0.0',
  timestamp: '2025-10-27 21:31:01'
}
{
  error: MongooseError: Connection.prototype.close() no longer accepts a callback
      at NativeConnection.close (C:\Projet perso\Convoiturage-Backend\node_modules\mongoose\lib\connection.js:856:11)
      at gracefulShutdown (C:\Projet perso\Convoiturage-Backend\server.js:333:23)
      at process.<anonymous> (C:\Projet perso\Convoiturage-Backend\server.js:345:28)
      at process.emit (node:events:530:35),
  level: 'error',
  message: 'unhandledRejection: Connection.prototype.close() no longer accepts a callback\n' +
    'MongooseError: Connection.prototype.close() no longer accepts a callback\n' +
    '    at NativeConnection.close (C:\\Projet perso\\Convoiturage-Backend\\node_modules\\mongoose\\lib\\connection.js:856:11)\n' +
    '    at gracefulShutdown (C:\\Projet perso\\Convoiturage-Backend\\server.js:333:23)\n' +
    '    at process.<anonymous> (C:\\Projet perso\\Convoiturage-Backend\\server.js:345:28)\n' +
    '    at process.emit (node:events:530:35)',
  stack: 'MongooseError: Connection.prototype.close() no longer accepts a callback\n' +
    '    at NativeConnection.close (C:\\Projet perso\\Convoiturage-Backend\\node_modules\\mongoose\\lib\\connection.js:856:11)\n' +
    '    at gracefulShutdown (C:\\Projet perso\\Convoiturage-Backend\\server.js:333:23)\n' +
    '    at process.<anonymous> (C:\\Projet perso\\Convoiturage-Backend\\server.js:345:28)\n' +
    '    at process.emit (node:events:530:35)',
  rejection: true,
  date: 'Mon Oct 27 2025 22:38:32 GMT+0000 (temps universel coordonné)',
  process: {
    pid: 12260,
    uid: null,
    gid: null,
    cwd: 'C:\\Projet perso\\Convoiturage-Backend',
    execPath: 'C:\\Program Files\\nodejs\\node.exe',
    version: 'v22.15.0',
    argv: [
      'C:\\Program Files\\nodejs\\node.exe',
      'C:\\Projet perso\\Convoiturage-Backend\\server.js'
    ],
    memoryUsage: {
      rss: 103211008,
      heapTotal: 68927488,
      heapUsed: 61567400,
      external: 22824507,
      arrayBuffers: 19281810
    }
  },
  os: { loadavg: [ 0, 0, 0 ], uptime: 50212.484 },
  trace: [
    {
      column: 11,
      file: 'C:\\Projet perso\\Convoiturage-Backend\\node_modules\\mongoose\\lib\\connection.js',
      function: 'NativeConnection.close',
      line: 856,
      method: 'close',
      native: false
    },
    {
      column: 23,
      file: 'C:\\Projet perso\\Convoiturage-Backend\\server.js',
      function: 'gracefulShutdown',
      line: 333,
      method: null,
      native: false
    },
    {
      column: 28,
      file: 'C:\\Projet perso\\Convoiturage-Backend\\server.js',
      function: null,
      line: 345,
      method: null,
      native: false
    },
    {
      column: 35,
      file: 'node:events',
      function: 'process.emit',
      line: 530,
      method: 'emit',
      native: false
    }
  ],
  service: 'covoiturage-api',
  environment: 'development',
  version: '1.0.0',
  timestamp: '2025-10-27 22:38:32'
}
{
  error: MongooseError: Connection.prototype.close() no longer accepts a callback
      at NativeConnection.close (C:\Projet perso\Convoiturage-Backend\node_modules\mongoose\lib\connection.js:856:11)
      at gracefulShutdown (C:\Projet perso\Convoiturage-Backend\server.js:333:23)
      at process.<anonymous> (C:\Projet perso\Convoiturage-Backend\server.js:345:28)
      at process.emit (node:events:530:35),
  level: 'error',
  message: 'unhandledRejection: Connection.prototype.close() no longer accepts a callback\n' +
    'MongooseError: Connection.prototype.close() no longer accepts a callback\n' +
    '    at NativeConnection.close (C:\\Projet perso\\Convoiturage-Backend\\node_modules\\mongoose\\lib\\connection.js:856:11)\n' +
    '    at gracefulShutdown (C:\\Projet perso\\Convoiturage-Backend\\server.js:333:23)\n' +
    '    at process.<anonymous> (C:\\Projet perso\\Convoiturage-Backend\\server.js:345:28)\n' +
    '    at process.emit (node:events:530:35)',
  stack: 'MongooseError: Connection.prototype.close() no longer accepts a callback\n' +
    '    at NativeConnection.close (C:\\Projet perso\\Convoiturage-Backend\\node_modules\\mongoose\\lib\\connection.js:856:11)\n' +
    '    at gracefulShutdown (C:\\Projet perso\\Convoiturage-Backend\\server.js:333:23)\n' +
    '    at process.<anonymous> (C:\\Projet perso\\Convoiturage-Backend\\server.js:345:28)\n' +
    '    at process.emit (node:events:530:35)',
  rejection: true,
  date: 'Mon Oct 27 2025 23:15:07 GMT+0000 (temps universel coordonné)',
  process: {
    pid: 15488,
    uid: null,
    gid: null,
    cwd: 'C:\\Projet perso\\Convoiturage-Backend',
    execPath: 'C:\\Program Files\\nodejs\\node.exe',
    version: 'v22.15.0',
    argv: [
      'C:\\Program Files\\nodejs\\node.exe',
      'C:\\Projet perso\\Convoiturage-Backend\\server.js'
    ],
    memoryUsage: {
      rss: 112750592,
      heapTotal: 67354624,
      heapUsed: 64732408,
      external: 23564325,
      arrayBuffers: 20013116
    }
  },
  os: { loadavg: [ 0, 0, 0 ], uptime: 52407.437 },
  trace: [
    {
      column: 11,
      file: 'C:\\Projet perso\\Convoiturage-Backend\\node_modules\\mongoose\\lib\\connection.js',
      function: 'NativeConnection.close',
      line: 856,
      method: 'close',
      native: false
    },
    {
      column: 23,
      file: 'C:\\Projet perso\\Convoiturage-Backend\\server.js',
      function: 'gracefulShutdown',
      line: 333,
      method: null,
      native: false
    },
    {
      column: 28,
      file: 'C:\\Projet perso\\Convoiturage-Backend\\server.js',
      function: null,
      line: 345,
      method: null,
      native: false
    },
    {
      column: 35,
      file: 'node:events',
      function: 'process.emit',
      line: 530,
      method: 'emit',
      native: false
    }
  ],
  service: 'covoiturage-api',
  environment: 'development',
  version: '1.0.0',
  timestamp: '2025-10-27 23:15:07'
}
{
  error: MongooseError: Connection.prototype.close() no longer accepts a callback
      at NativeConnection.close (C:\Projet perso\Convoiturage-Backend\node_modules\mongoose\lib\connection.js:856:11)
      at gracefulShutdown (C:\Projet perso\Convoiturage-Backend\server.js:333:23)
      at process.<anonymous> (C:\Projet perso\Convoiturage-Backend\server.js:345:28)
      at process.emit (node:events:530:35),
  level: 'error',
  message: 'unhandledRejection: Connection.prototype.close() no longer accepts a callback\n' +
    'MongooseError: Connection.prototype.close() no longer accepts a callback\n' +
    '    at NativeConnection.close (C:\\Projet perso\\Convoiturage-Backend\\node_modules\\mongoose\\lib\\connection.js:856:11)\n' +
    '    at gracefulShutdown (C:\\Projet perso\\Convoiturage-Backend\\server.js:333:23)\n' +
    '    at process.<anonymous> (C:\\Projet perso\\Convoiturage-Backend\\server.js:345:28)\n' +
    '    at process.emit (node:events:530:35)',
  stack: 'MongooseError: Connection.prototype.close() no longer accepts a callback\n' +
    '    at NativeConnection.close (C:\\Projet perso\\Convoiturage-Backend\\node_modules\\mongoose\\lib\\connection.js:856:11)\n' +
    '    at gracefulShutdown (C:\\Projet perso\\Convoiturage-Backend\\server.js:333:23)\n' +
    '    at process.<anonymous> (C:\\Projet perso\\Convoiturage-Backend\\server.js:345:28)\n' +
    '    at process.emit (node:events:530:35)',
  rejection: true,
  date: 'Tue Oct 28 2025 09:21:37 GMT+0000 (temps universel coordonné)',
  process: {
    pid: 13360,
    uid: null,
    gid: null,
    cwd: 'C:\\Projet perso\\Convoiturage-Backend',
    execPath: 'C:\\Program Files\\nodejs\\node.exe',
    version: 'v22.15.0',
    argv: [
      'C:\\Program Files\\nodejs\\node.exe',
      'C:\\Projet perso\\Convoiturage-Backend\\server.js'
    ],
    memoryUsage: {
      rss: 103256064,
      heapTotal: 68927488,
      heapUsed: 62199632,
      external: 23005386,
      arrayBuffers: 19458433
    }
  },
  os: { loadavg: [ 0, 0, 0 ], uptime: 6800.937 },
  trace: [
    {
      column: 11,
      file: 'C:\\Projet perso\\Convoiturage-Backend\\node_modules\\mongoose\\lib\\connection.js',
      function: 'NativeConnection.close',
      line: 856,
      method: 'close',
      native: false
    },
    {
      column: 23,
      file: 'C:\\Projet perso\\Convoiturage-Backend\\server.js',
      function: 'gracefulShutdown',
      line: 333,
      method: null,
      native: false
    },
    {
      column: 28,
      file: 'C:\\Projet perso\\Convoiturage-Backend\\server.js',
      function: null,
      line: 345,
      method: null,
      native: false
    },
    {
      column: 35,
      file: 'node:events',
      function: 'process.emit',
      line: 530,
      method: 'emit',
      native: false
    }
  ],
  service: 'covoiturage-api',
  environment: 'development',
  version: '1.0.0',
  timestamp: '2025-10-28 09:21:37'
}
{
  error: MongooseError: Connection.prototype.close() no longer accepts a callback
      at NativeConnection.close (C:\Projet perso\Convoiturage-Backend\node_modules\mongoose\lib\connection.js:856:11)
      at gracefulShutdown (C:\Projet perso\Convoiturage-Backend\server.js:333:23)
      at process.<anonymous> (C:\Projet perso\Convoiturage-Backend\server.js:345:28)
      at process.emit (node:events:530:35),
  level: 'error',
  message: 'unhandledRejection: Connection.prototype.close() no longer accepts a callback\n' +
    'MongooseError: Connection.prototype.close() no longer accepts a callback\n' +
    '    at NativeConnection.close (C:\\Projet perso\\Convoiturage-Backend\\node_modules\\mongoose\\lib\\connection.js:856:11)\n' +
    '    at gracefulShutdown (C:\\Projet perso\\Convoiturage-Backend\\server.js:333:23)\n' +
    '    at process.<anonymous> (C:\\Projet perso\\Convoiturage-Backend\\server.js:345:28)\n' +
    '    at process.emit (node:events:530:35)',
  stack: 'MongooseError: Connection.prototype.close() no longer accepts a callback\n' +
    '    at NativeConnection.close (C:\\Projet perso\\Convoiturage-Backend\\node_modules\\mongoose\\lib\\connection.js:856:11)\n' +
    '    at gracefulShutdown (C:\\Projet perso\\Convoiturage-Backend\\server.js:333:23)\n' +
    '    at process.<anonymous> (C:\\Projet perso\\Convoiturage-Backend\\server.js:345:28)\n' +
    '    at process.emit (node:events:530:35)',
  rejection: true,
  date: 'Tue Oct 28 2025 09:45:13 GMT+0000 (temps universel coordonné)',
  process: {
    pid: 6532,
    uid: null,
    gid: null,
    cwd: 'C:\\Projet perso\\Convoiturage-Backend',
    execPath: 'C:\\Program Files\\nodejs\\node.exe',
    version: 'v22.15.0',
    argv: [
      'C:\\Program Files\\nodejs\\node.exe',
      'C:\\Projet perso\\Convoiturage-Backend\\server.js'
    ],
    memoryUsage: {
      rss: 118853632,
      heapTotal: 66834432,
      heapUsed: 64038688,
      external: 23404798,
      arrayBuffers: 19857845
    }
  },
  os: { loadavg: [ 0, 0, 0 ], uptime: 8217.203 },
  trace: [
    {
      column: 11,
      file: 'C:\\Projet perso\\Convoiturage-Backend\\node_modules\\mongoose\\lib\\connection.js',
      function: 'NativeConnection.close',
      line: 856,
      method: 'close',
      native: false
    },
    {
      column: 23,
      file: 'C:\\Projet perso\\Convoiturage-Backend\\server.js',
      function: 'gracefulShutdown',
      line: 333,
      method: null,
      native: false
    },
    {
      column: 28,
      file: 'C:\\Projet perso\\Convoiturage-Backend\\server.js',
      function: null,
      line: 345,
      method: null,
      native: false
    },
    {
      column: 35,
      file: 'node:events',
      function: 'process.emit',
      line: 530,
      method: 'emit',
      native: false
    }
  ],
  service: 'covoiturage-api',
  environment: 'development',
  version: '1.0.0',
  timestamp: '2025-10-28 09:45:13'
}
{
  error: MongooseError: Connection.prototype.close() no longer accepts a callback
      at NativeConnection.close (C:\Projet perso\Convoiturage-Backend\node_modules\mongoose\lib\connection.js:856:11)
      at gracefulShutdown (C:\Projet perso\Convoiturage-Backend\server.js:333:23)
      at process.<anonymous> (C:\Projet perso\Convoiturage-Backend\server.js:345:28)
      at process.emit (node:events:530:35),
  level: 'error',
  message: 'unhandledRejection: Connection.prototype.close() no longer accepts a callback\n' +
    'MongooseError: Connection.prototype.close() no longer accepts a callback\n' +
    '    at NativeConnection.close (C:\\Projet perso\\Convoiturage-Backend\\node_modules\\mongoose\\lib\\connection.js:856:11)\n' +
    '    at gracefulShutdown (C:\\Projet perso\\Convoiturage-Backend\\server.js:333:23)\n' +
    '    at process.<anonymous> (C:\\Projet perso\\Convoiturage-Backend\\server.js:345:28)\n' +
    '    at process.emit (node:events:530:35)',
  stack: 'MongooseError: Connection.prototype.close() no longer accepts a callback\n' +
    '    at NativeConnection.close (C:\\Projet perso\\Convoiturage-Backend\\node_modules\\mongoose\\lib\\connection.js:856:11)\n' +
    '    at gracefulShutdown (C:\\Projet perso\\Convoiturage-Backend\\server.js:333:23)\n' +
    '    at process.<anonymous> (C:\\Projet perso\\Convoiturage-Backend\\server.js:345:28)\n' +
    '    at process.emit (node:events:530:35)',
  rejection: true,
  date: 'Tue Oct 28 2025 10:00:04 GMT+0000 (temps universel coordonné)',
  process: {
    pid: 9236,
    uid: null,
    gid: null,
    cwd: 'C:\\Projet perso\\Convoiturage-Backend',
    execPath: 'C:\\Program Files\\nodejs\\node.exe',
    version: 'v22.15.0',
    argv: [
      'C:\\Program Files\\nodejs\\node.exe',
      'C:\\Projet perso\\Convoiturage-Backend\\server.js'
    ],
    memoryUsage: {
      rss: 117501952,
      heapTotal: 66048000,
      heapUsed: 61924360,
      external: 22950737,
      arrayBuffers: 19403784
    }
  },
  os: { loadavg: [ 0, 0, 0 ], uptime: 9108.234 },
  trace: [
    {
      column: 11,
      file: 'C:\\Projet perso\\Convoiturage-Backend\\node_modules\\mongoose\\lib\\connection.js',
      function: 'NativeConnection.close',
      line: 856,
      method: 'close',
      native: false
    },
    {
      column: 23,
      file: 'C:\\Projet perso\\Convoiturage-Backend\\server.js',
      function: 'gracefulShutdown',
      line: 333,
      method: null,
      native: false
    },
    {
      column: 28,
      file: 'C:\\Projet perso\\Convoiturage-Backend\\server.js',
      function: null,
      line: 345,
      method: null,
      native: false
    },
    {
      column: 35,
      file: 'node:events',
      function: 'process.emit',
      line: 530,
      method: 'emit',
      native: false
    }
  ],
  service: 'covoiturage-api',
  environment: 'development',
  version: '1.0.0',
  timestamp: '2025-10-28 10:00:04'
}
{
  error: MongooseError: Connection.prototype.close() no longer accepts a callback
      at NativeConnection.close (C:\Projet perso\Convoiturage-Backend\node_modules\mongoose\lib\connection.js:856:11)
      at gracefulShutdown (C:\Projet perso\Convoiturage-Backend\server.js:333:23)
      at process.<anonymous> (C:\Projet perso\Convoiturage-Backend\server.js:345:28)
      at process.emit (node:events:530:35),
  level: 'error',
  message: 'unhandledRejection: Connection.prototype.close() no longer accepts a callback\n' +
    'MongooseError: Connection.prototype.close() no longer accepts a callback\n' +
    '    at NativeConnection.close (C:\\Projet perso\\Convoiturage-Backend\\node_modules\\mongoose\\lib\\connection.js:856:11)\n' +
    '    at gracefulShutdown (C:\\Projet perso\\Convoiturage-Backend\\server.js:333:23)\n' +
    '    at process.<anonymous> (C:\\Projet perso\\Convoiturage-Backend\\server.js:345:28)\n' +
    '    at process.emit (node:events:530:35)',
  stack: 'MongooseError: Connection.prototype.close() no longer accepts a callback\n' +
    '    at NativeConnection.close (C:\\Projet perso\\Convoiturage-Backend\\node_modules\\mongoose\\lib\\connection.js:856:11)\n' +
    '    at gracefulShutdown (C:\\Projet perso\\Convoiturage-Backend\\server.js:333:23)\n' +
    '    at process.<anonymous> (C:\\Projet perso\\Convoiturage-Backend\\server.js:345:28)\n' +
    '    at process.emit (node:events:530:35)',
  rejection: true,
  date: 'Tue Oct 28 2025 10:29:22 GMT+0000 (temps universel coordonné)',
  process: {
    pid: 17360,
    uid: null,
    gid: null,
    cwd: 'C:\\Projet perso\\Convoiturage-Backend',
    execPath: 'C:\\Program Files\\nodejs\\node.exe',
    version: 'v22.15.0',
    argv: [
      'C:\\Program Files\\nodejs\\node.exe',
      'C:\\Projet perso\\Convoiturage-Backend\\server.js'
    ],
    memoryUsage: {
      rss: 120836096,
      heapTotal: 68931584,
      heapUsed: 64754888,
      external: 23481545,
      arrayBuffers: 19934592
    }
  },
  os: { loadavg: [ 0, 0, 0 ], uptime: 10866.421 },
  trace: [
    {
      column: 11,
      file: 'C:\\Projet perso\\Convoiturage-Backend\\node_modules\\mongoose\\lib\\connection.js',
      function: 'NativeConnection.close',
      line: 856,
      method: 'close',
      native: false
    },
    {
      column: 23,
      file: 'C:\\Projet perso\\Convoiturage-Backend\\server.js',
      function: 'gracefulShutdown',
      line: 333,
      method: null,
      native: false
    },
    {
      column: 28,
      file: 'C:\\Projet perso\\Convoiturage-Backend\\server.js',
      function: null,
      line: 345,
      method: null,
      native: false
    },
    {
      column: 35,
      file: 'node:events',
      function: 'process.emit',
      line: 530,
      method: 'emit',
      native: false
    }
  ],
  service: 'covoiturage-api',
  environment: 'development',
  version: '1.0.0',
  timestamp: '2025-10-28 10:29:22'
}
{
  error: MongooseError: Connection.prototype.close() no longer accepts a callback
      at NativeConnection.close (C:\Projet perso\Convoiturage-Backend\node_modules\mongoose\lib\connection.js:856:11)
      at gracefulShutdown (C:\Projet perso\Convoiturage-Backend\server.js:333:23)
      at process.<anonymous> (C:\Projet perso\Convoiturage-Backend\server.js:345:28)
      at process.emit (node:events:530:35),
  level: 'error',
  message: 'unhandledRejection: Connection.prototype.close() no longer accepts a callback\n' +
    'MongooseError: Connection.prototype.close() no longer accepts a callback\n' +
    '    at NativeConnection.close (C:\\Projet perso\\Convoiturage-Backend\\node_modules\\mongoose\\lib\\connection.js:856:11)\n' +
    '    at gracefulShutdown (C:\\Projet perso\\Convoiturage-Backend\\server.js:333:23)\n' +
    '    at process.<anonymous> (C:\\Projet perso\\Convoiturage-Backend\\server.js:345:28)\n' +
    '    at process.emit (node:events:530:35)',
  stack: 'MongooseError: Connection.prototype.close() no longer accepts a callback\n' +
    '    at NativeConnection.close (C:\\Projet perso\\Convoiturage-Backend\\node_modules\\mongoose\\lib\\connection.js:856:11)\n' +
    '    at gracefulShutdown (C:\\Projet perso\\Convoiturage-Backend\\server.js:333:23)\n' +
    '    at process.<anonymous> (C:\\Projet perso\\Convoiturage-Backend\\server.js:345:28)\n' +
    '    at process.emit (node:events:530:35)',
  rejection: true,
  date: 'Tue Oct 28 2025 10:37:03 GMT+0000 (temps universel coordonné)',
  process: {
    pid: 15088,
    uid: null,
    gid: null,
    cwd: 'C:\\Projet perso\\Convoiturage-Backend',
    execPath: 'C:\\Program Files\\nodejs\\node.exe',
    version: 'v22.15.0',
    argv: [
      'C:\\Program Files\\nodejs\\node.exe',
      'C:\\Projet perso\\Convoiturage-Backend\\server.js'
    ],
    memoryUsage: {
      rss: 115548160,
      heapTotal: 64475136,
      heapUsed: 60907960,
      external: 22703014,
      arrayBuffers: 19156061
    }
  },
  os: { loadavg: [ 0, 0, 0 ], uptime: 11326.375 },
  trace: [
    {
      column: 11,
      file: 'C:\\Projet perso\\Convoiturage-Backend\\node_modules\\mongoose\\lib\\connection.js',
      function: 'NativeConnection.close',
      line: 856,
      method: 'close',
      native: false
    },
    {
      column: 23,
      file: 'C:\\Projet perso\\Convoiturage-Backend\\server.js',
      function: 'gracefulShutdown',
      line: 333,
      method: null,
      native: false
    },
    {
      column: 28,
      file: 'C:\\Projet perso\\Convoiturage-Backend\\server.js',
      function: null,
      line: 345,
      method: null,
      native: false
    },
    {
      column: 35,
      file: 'node:events',
      function: 'process.emit',
      line: 530,
      method: 'emit',
      native: false
    }
  ],
  service: 'covoiturage-api',
  environment: 'development',
  version: '1.0.0',
  timestamp: '2025-10-28 10:37:03'
}
{
  error: MongooseError: Connection.prototype.close() no longer accepts a callback
      at NativeConnection.close (C:\Projet perso\Convoiturage-Backend\node_modules\mongoose\lib\connection.js:856:11)
      at gracefulShutdown (C:\Projet perso\Convoiturage-Backend\server.js:333:23)
      at process.<anonymous> (C:\Projet perso\Convoiturage-Backend\server.js:345:28)
      at process.emit (node:events:530:35),
  level: 'error',
  message: 'unhandledRejection: Connection.prototype.close() no longer accepts a callback\n' +
    'MongooseError: Connection.prototype.close() no longer accepts a callback\n' +
    '    at NativeConnection.close (C:\\Projet perso\\Convoiturage-Backend\\node_modules\\mongoose\\lib\\connection.js:856:11)\n' +
    '    at gracefulShutdown (C:\\Projet perso\\Convoiturage-Backend\\server.js:333:23)\n' +
    '    at process.<anonymous> (C:\\Projet perso\\Convoiturage-Backend\\server.js:345:28)\n' +
    '    at process.emit (node:events:530:35)',
  stack: 'MongooseError: Connection.prototype.close() no longer accepts a callback\n' +
    '    at NativeConnection.close (C:\\Projet perso\\Convoiturage-Backend\\node_modules\\mongoose\\lib\\connection.js:856:11)\n' +
    '    at gracefulShutdown (C:\\Projet perso\\Convoiturage-Backend\\server.js:333:23)\n' +
    '    at process.<anonymous> (C:\\Projet perso\\Convoiturage-Backend\\server.js:345:28)\n' +
    '    at process.emit (node:events:530:35)',
  rejection: true,
  date: 'Tue Oct 28 2025 11:20:09 GMT+0000 (temps universel coordonné)',
  process: {
    pid: 15772,
    uid: null,
    gid: null,
    cwd: 'C:\\Projet perso\\Convoiturage-Backend',
    execPath: 'C:\\Program Files\\nodejs\\node.exe',
    version: 'v22.15.0',
    argv: [
      'C:\\Program Files\\nodejs\\node.exe',
      'C:\\Projet perso\\Convoiturage-Backend\\server.js'
    ],
    memoryUsage: {
      rss: 73400320,
      heapTotal: 68407296,
      heapUsed: 65884608,
      external: 24045083,
      arrayBuffers: 20498130
    }
  },
  os: { loadavg: [ 0, 0, 0 ], uptime: 13911.812 },
  trace: [
    {
      column: 11,
      file: 'C:\\Projet perso\\Convoiturage-Backend\\node_modules\\mongoose\\lib\\connection.js',
      function: 'NativeConnection.close',
      line: 856,
      method: 'close',
      native: false
    },
    {
      column: 23,
      file: 'C:\\Projet perso\\Convoiturage-Backend\\server.js',
      function: 'gracefulShutdown',
      line: 333,
      method: null,
      native: false
    },
    {
      column: 28,
      file: 'C:\\Projet perso\\Convoiturage-Backend\\server.js',
      function: null,
      line: 345,
      method: null,
      native: false
    },
    {
      column: 35,
      file: 'node:events',
      function: 'process.emit',
      line: 530,
      method: 'emit',
      native: false
    }
  ],
  service: 'covoiturage-api',
  environment: 'development',
  version: '1.0.0',
  timestamp: '2025-10-28 11:20:09'
}
{
  error: MongooseError: Connection.prototype.close() no longer accepts a callback
      at NativeConnection.close (C:\Projet perso\Convoiturage-Backend\node_modules\mongoose\lib\connection.js:856:11)
      at gracefulShutdown (C:\Projet perso\Convoiturage-Backend\server.js:333:23)
      at process.<anonymous> (C:\Projet perso\Convoiturage-Backend\server.js:345:28)
      at process.emit (node:events:530:35),
  level: 'error',
  message: 'unhandledRejection: Connection.prototype.close() no longer accepts a callback\n' +
    'MongooseError: Connection.prototype.close() no longer accepts a callback\n' +
    '    at NativeConnection.close (C:\\Projet perso\\Convoiturage-Backend\\node_modules\\mongoose\\lib\\connection.js:856:11)\n' +
    '    at gracefulShutdown (C:\\Projet perso\\Convoiturage-Backend\\server.js:333:23)\n' +
    '    at process.<anonymous> (C:\\Projet perso\\Convoiturage-Backend\\server.js:345:28)\n' +
    '    at process.emit (node:events:530:35)',
  stack: 'MongooseError: Connection.prototype.close() no longer accepts a callback\n' +
    '    at NativeConnection.close (C:\\Projet perso\\Convoiturage-Backend\\node_modules\\mongoose\\lib\\connection.js:856:11)\n' +
    '    at gracefulShutdown (C:\\Projet perso\\Convoiturage-Backend\\server.js:333:23)\n' +
    '    at process.<anonymous> (C:\\Projet perso\\Convoiturage-Backend\\server.js:345:28)\n' +
    '    at process.emit (node:events:530:35)',
  rejection: true,
  date: 'Tue Oct 28 2025 23:08:16 GMT+0000 (temps universel coordonné)',
  process: {
    pid: 14640,
    uid: null,
    gid: null,
    cwd: 'C:\\Projet perso\\Convoiturage-Backend',
    execPath: 'C:\\Program Files\\nodejs\\node.exe',
    version: 'v22.15.0',
    argv: [
      'C:\\Program Files\\nodejs\\node.exe',
      'C:\\Projet perso\\Convoiturage-Backend\\server.js'
    ],
    memoryUsage: {
      rss: 69136384,
      heapTotal: 68669440,
      heapUsed: 65883560,
      external: 23734412,
      arrayBuffers: 20191715
    }
  },
  os: { loadavg: [ 0, 0, 0 ], uptime: 3171.5 },
  trace: [
    {
      column: 11,
      file: 'C:\\Projet perso\\Convoiturage-Backend\\node_modules\\mongoose\\lib\\connection.js',
      function: 'NativeConnection.close',
      line: 856,
      method: 'close',
      native: false
    },
    {
      column: 23,
      file: 'C:\\Projet perso\\Convoiturage-Backend\\server.js',
      function: 'gracefulShutdown',
      line: 333,
      method: null,
      native: false
    },
    {
      column: 28,
      file: 'C:\\Projet perso\\Convoiturage-Backend\\server.js',
      function: null,
      line: 345,
      method: null,
      native: false
    },
    {
      column: 35,
      file: 'node:events',
      function: 'process.emit',
      line: 530,
      method: 'emit',
      native: false
    }
  ],
  service: 'covoiturage-api',
  environment: 'development',
  version: '1.0.0',
  timestamp: '2025-10-28 23:08:16'
}
{
  error: TypeError: Cannot read properties of undefined (reading 'obtenirTrajetsParConducteur')
      at obtenirTrajetsConducteur (C:\Projet perso\Convoiturage-Backend\controllers\trajetController.js:176:15)
      at Layer.handle [as handle_request] (C:\Projet perso\Convoiturage-Backend\node_modules\express\lib\router\layer.js:95:5)
      at next (C:\Projet perso\Convoiturage-Backend\node_modules\express\lib\router\route.js:149:13)
      at handleValidationErrors (C:\Projet perso\Convoiturage-Backend\routes\trajets.js:28:3)
      at Layer.handle [as handle_request] (C:\Projet perso\Convoiturage-Backend\node_modules\express\lib\router\layer.js:95:5)
      at next (C:\Projet perso\Convoiturage-Backend\node_modules\express\lib\router\route.js:149:13)
      at middleware (C:\Projet perso\Convoiturage-Backend\node_modules\express-validator\lib\middlewares\check.js:16:13)
      at process.processTicksAndRejections (node:internal/process/task_queues:105:5),
  level: 'error',
  message: "unhandledRejection: Cannot read properties of undefined (reading 'obtenirTrajetsParConducteur')\n" +
    "TypeError: Cannot read properties of undefined (reading 'obtenirTrajetsParConducteur')\n" +
    '    at obtenirTrajetsConducteur (C:\\Projet perso\\Convoiturage-Backend\\controllers\\trajetController.js:176:15)\n' +
    '    at Layer.handle [as handle_request] (C:\\Projet perso\\Convoiturage-Backend\\node_modules\\express\\lib\\router\\layer.js:95:5)\n' +
    '    at next (C:\\Projet perso\\Convoiturage-Backend\\node_modules\\express\\lib\\router\\route.js:149:13)\n' +
    '    at handleValidationErrors (C:\\Projet perso\\Convoiturage-Backend\\routes\\trajets.js:28:3)\n' +
    '    at Layer.handle [as handle_request] (C:\\Projet perso\\Convoiturage-Backend\\node_modules\\express\\lib\\router\\layer.js:95:5)\n' +
    '    at next (C:\\Projet perso\\Convoiturage-Backend\\node_modules\\express\\lib\\router\\route.js:149:13)\n' +
    '    at middleware (C:\\Projet perso\\Convoiturage-Backend\\node_modules\\express-validator\\lib\\middlewares\\check.js:16:13)\n' +
    '    at process.processTicksAndRejections (node:internal/process/task_queues:105:5)',
  stack: "TypeError: Cannot read properties of undefined (reading 'obtenirTrajetsParConducteur')\n" +
    '    at obtenirTrajetsConducteur (C:\\Projet perso\\Convoiturage-Backend\\controllers\\trajetController.js:176:15)\n' +
    '    at Layer.handle [as handle_request] (C:\\Projet perso\\Convoiturage-Backend\\node_modules\\express\\lib\\router\\layer.js:95:5)\n' +
    '    at next (C:\\Projet perso\\Convoiturage-Backend\\node_modules\\express\\lib\\router\\route.js:149:13)\n' +
    '    at handleValidationErrors (C:\\Projet perso\\Convoiturage-Backend\\routes\\trajets.js:28:3)\n' +
    '    at Layer.handle [as handle_request] (C:\\Projet perso\\Convoiturage-Backend\\node_modules\\express\\lib\\router\\layer.js:95:5)\n' +
    '    at next (C:\\Projet perso\\Convoiturage-Backend\\node_modules\\express\\lib\\router\\route.js:149:13)\n' +
    '    at middleware (C:\\Projet perso\\Convoiturage-Backend\\node_modules\\express-validator\\lib\\middlewares\\check.js:16:13)\n' +
    '    at process.processTicksAndRejections (node:internal/process/task_queues:105:5)',
  rejection: true,
  date: 'Tue Oct 28 2025 23:22:44 GMT+0000 (temps universel coordonné)',
  process: {
    pid: 10288,
    uid: null,
    gid: null,
    cwd: 'C:\\Projet perso\\Convoiturage-Backend',
    execPath: 'C:\\Program Files\\nodejs\\node.exe',
    version: 'v22.15.0',
    argv: [
      'C:\\Program Files\\nodejs\\node.exe',
      'C:\\Projet perso\\Convoiturage-Backend\\server.js'
    ],
    memoryUsage: {
      rss: 118546432,
      heapTotal: 67358720,
      heapUsed: 64558928,
      external: 22887530,
      arrayBuffers: 19344833
    }
  },
  os: { loadavg: [ 0, 0, 0 ], uptime: 4038.953 },
  trace: [
    {
      column: 15,
      file: 'C:\\Projet perso\\Convoiturage-Backend\\controllers\\trajetController.js',
      function: 'obtenirTrajetsConducteur',
      line: 176,
      method: null,
      native: false
    },
    {
      column: 5,
      file: 'C:\\Projet perso\\Convoiturage-Backend\\node_modules\\express\\lib\\router\\layer.js',
      function: 'Layer.handle [as handle_request]',
      line: 95,
      method: 'handle [as handle_request]',
      native: false
    },
    {
      column: 13,
      file: 'C:\\Projet perso\\Convoiturage-Backend\\node_modules\\express\\lib\\router\\route.js',
      function: 'next',
      line: 149,
      method: null,
      native: false
    },
    {
      column: 3,
      file: 'C:\\Projet perso\\Convoiturage-Backend\\routes\\trajets.js',
      function: 'handleValidationErrors',
      line: 28,
      method: null,
      native: false
    },
    {
      column: 5,
      file: 'C:\\Projet perso\\Convoiturage-Backend\\node_modules\\express\\lib\\router\\layer.js',
      function: 'Layer.handle [as handle_request]',
      line: 95,
      method: 'handle [as handle_request]',
      native: false
    },
    {
      column: 13,
      file: 'C:\\Projet perso\\Convoiturage-Backend\\node_modules\\express\\lib\\router\\route.js',
      function: 'next',
      line: 149,
      method: null,
      native: false
    },
    {
      column: 13,
      file: 'C:\\Projet perso\\Convoiturage-Backend\\node_modules\\express-validator\\lib\\middlewares\\check.js',
      function: 'middleware',
      line: 16,
      method: null,
      native: false
    },
    {
      column: 5,
      file: 'node:internal/process/task_queues',
      function: 'process.processTicksAndRejections',
      line: 105,
      method: 'processTicksAndRejections',
      native: false
    }
  ],
  service: 'covoiturage-api',
  environment: 'development',
  version: '1.0.0',
  timestamp: '2025-10-28 23:22:44'
}
{
  error: MongooseError: Connection.prototype.close() no longer accepts a callback
      at NativeConnection.close (C:\Projet perso\Convoiturage-Backend\node_modules\mongoose\lib\connection.js:856:11)
      at gracefulShutdown (C:\Projet perso\Convoiturage-Backend\server.js:333:23)
      at process.<anonymous> (C:\Projet perso\Convoiturage-Backend\server.js:345:28)
      at process.emit (node:events:530:35),
  level: 'error',
  message: 'unhandledRejection: Connection.prototype.close() no longer accepts a callback\n' +
    'MongooseError: Connection.prototype.close() no longer accepts a callback\n' +
    '    at NativeConnection.close (C:\\Projet perso\\Convoiturage-Backend\\node_modules\\mongoose\\lib\\connection.js:856:11)\n' +
    '    at gracefulShutdown (C:\\Projet perso\\Convoiturage-Backend\\server.js:333:23)\n' +
    '    at process.<anonymous> (C:\\Projet perso\\Convoiturage-Backend\\server.js:345:28)\n' +
    '    at process.emit (node:events:530:35)',
  stack: 'MongooseError: Connection.prototype.close() no longer accepts a callback\n' +
    '    at NativeConnection.close (C:\\Projet perso\\Convoiturage-Backend\\node_modules\\mongoose\\lib\\connection.js:856:11)\n' +
    '    at gracefulShutdown (C:\\Projet perso\\Convoiturage-Backend\\server.js:333:23)\n' +
    '    at process.<anonymous> (C:\\Projet perso\\Convoiturage-Backend\\server.js:345:28)\n' +
    '    at process.emit (node:events:530:35)',
  rejection: true,
  date: 'Wed Oct 29 2025 00:06:05 GMT+0000 (temps universel coordonné)',
  process: {
    pid: 13624,
    uid: null,
    gid: null,
    cwd: 'C:\\Projet perso\\Convoiturage-Backend',
    execPath: 'C:\\Program Files\\nodejs\\node.exe',
    version: 'v22.15.0',
    argv: [
      'C:\\Program Files\\nodejs\\node.exe',
      'C:\\Projet perso\\Convoiturage-Backend\\server.js'
    ],
    memoryUsage: {
      rss: 123768832,
      heapTotal: 70766592,
      heapUsed: 67747536,
      external: 23632517,
      arrayBuffers: 20089820
    }
  },
  os: { loadavg: [ 0, 0, 0 ], uptime: 6640.437 },
  trace: [
    {
      column: 11,
      file: 'C:\\Projet perso\\Convoiturage-Backend\\node_modules\\mongoose\\lib\\connection.js',
      function: 'NativeConnection.close',
      line: 856,
      method: 'close',
      native: false
    },
    {
      column: 23,
      file: 'C:\\Projet perso\\Convoiturage-Backend\\server.js',
      function: 'gracefulShutdown',
      line: 333,
      method: null,
      native: false
    },
    {
      column: 28,
      file: 'C:\\Projet perso\\Convoiturage-Backend\\server.js',
      function: null,
      line: 345,
      method: null,
      native: false
    },
    {
      column: 35,
      file: 'node:events',
      function: 'process.emit',
      line: 530,
      method: 'emit',
      native: false
    }
  ],
  service: 'covoiturage-api',
  environment: 'development',
  version: '1.0.0',
  timestamp: '2025-10-29 00:06:05'
}
{
  error: MongooseError: Connection.prototype.close() no longer accepts a callback
      at NativeConnection.close (C:\Projet perso\Convoiturage-Backend\node_modules\mongoose\lib\connection.js:856:11)
      at gracefulShutdown (C:\Projet perso\Convoiturage-Backend\server.js:333:23)
      at process.<anonymous> (C:\Projet perso\Convoiturage-Backend\server.js:345:28)
      at process.emit (node:events:530:35),
  level: 'error',
  message: 'unhandledRejection: Connection.prototype.close() no longer accepts a callback\n' +
    'MongooseError: Connection.prototype.close() no longer accepts a callback\n' +
    '    at NativeConnection.close (C:\\Projet perso\\Convoiturage-Backend\\node_modules\\mongoose\\lib\\connection.js:856:11)\n' +
    '    at gracefulShutdown (C:\\Projet perso\\Convoiturage-Backend\\server.js:333:23)\n' +
    '    at process.<anonymous> (C:\\Projet perso\\Convoiturage-Backend\\server.js:345:28)\n' +
    '    at process.emit (node:events:530:35)',
  stack: 'MongooseError: Connection.prototype.close() no longer accepts a callback\n' +
    '    at NativeConnection.close (C:\\Projet perso\\Convoiturage-Backend\\node_modules\\mongoose\\lib\\connection.js:856:11)\n' +
    '    at gracefulShutdown (C:\\Projet perso\\Convoiturage-Backend\\server.js:333:23)\n' +
    '    at process.<anonymous> (C:\\Projet perso\\Convoiturage-Backend\\server.js:345:28)\n' +
    '    at process.emit (node:events:530:35)',
  rejection: true,
  date: 'Wed Oct 29 2025 00:06:38 GMT+0000 (temps universel coordonné)',
  process: {
    pid: 6060,
    uid: null,
    gid: null,
    cwd: 'C:\\Projet perso\\Convoiturage-Backend',
    execPath: 'C:\\Program Files\\nodejs\\node.exe',
    version: 'v22.15.0',
    argv: [
      'C:\\Program Files\\nodejs\\node.exe',
      'C:\\Projet perso\\Convoiturage-Backend\\server.js'
    ],
    memoryUsage: {
      rss: 114466816,
      heapTotal: 65785856,
      heapUsed: 61912480,
      external: 22446963,
      arrayBuffers: 18904266
    }
  },
  os: { loadavg: [ 0, 0, 0 ], uptime: 6673.531 },
  trace: [
    {
      column: 11,
      file: 'C:\\Projet perso\\Convoiturage-Backend\\node_modules\\mongoose\\lib\\connection.js',
      function: 'NativeConnection.close',
      line: 856,
      method: 'close',
      native: false
    },
    {
      column: 23,
      file: 'C:\\Projet perso\\Convoiturage-Backend\\server.js',
      function: 'gracefulShutdown',
      line: 333,
      method: null,
      native: false
    },
    {
      column: 28,
      file: 'C:\\Projet perso\\Convoiturage-Backend\\server.js',
      function: null,
      line: 345,
      method: null,
      native: false
    },
    {
      column: 35,
      file: 'node:events',
      function: 'process.emit',
      line: 530,
      method: 'emit',
      native: false
    }
  ],
  service: 'covoiturage-api',
  environment: 'development',
  version: '1.0.0',
  timestamp: '2025-10-29 00:06:38'
}
{
  error: MongooseError: Connection.prototype.close() no longer accepts a callback
      at NativeConnection.close (C:\Projet perso\Convoiturage-Backend\node_modules\mongoose\lib\connection.js:856:11)
      at gracefulShutdown (C:\Projet perso\Convoiturage-Backend\server.js:333:23)
      at process.<anonymous> (C:\Projet perso\Convoiturage-Backend\server.js:345:28)
      at process.emit (node:events:530:35),
  level: 'error',
  message: 'unhandledRejection: Connection.prototype.close() no longer accepts a callback\n' +
    'MongooseError: Connection.prototype.close() no longer accepts a callback\n' +
    '    at NativeConnection.close (C:\\Projet perso\\Convoiturage-Backend\\node_modules\\mongoose\\lib\\connection.js:856:11)\n' +
    '    at gracefulShutdown (C:\\Projet perso\\Convoiturage-Backend\\server.js:333:23)\n' +
    '    at process.<anonymous> (C:\\Projet perso\\Convoiturage-Backend\\server.js:345:28)\n' +
    '    at process.emit (node:events:530:35)',
  stack: 'MongooseError: Connection.prototype.close() no longer accepts a callback\n' +
    '    at NativeConnection.close (C:\\Projet perso\\Convoiturage-Backend\\node_modules\\mongoose\\lib\\connection.js:856:11)\n' +
    '    at gracefulShutdown (C:\\Projet perso\\Convoiturage-Backend\\server.js:333:23)\n' +
    '    at process.<anonymous> (C:\\Projet perso\\Convoiturage-Backend\\server.js:345:28)\n' +
    '    at process.emit (node:events:530:35)',
  rejection: true,
  date: 'Wed Oct 29 2025 09:36:24 GMT+0000 (temps universel coordonné)',
  process: {
    pid: 11684,
    uid: null,
    gid: null,
    cwd: 'C:\\Projet perso\\Convoiturage-Backend',
    execPath: 'C:\\Program Files\\nodejs\\node.exe',
    version: 'v22.15.0',
    argv: [
      'C:\\Program Files\\nodejs\\node.exe',
      'C:\\Projet perso\\Convoiturage-Backend\\server.js'
    ],
    memoryUsage: {
      rss: 121102336,
      heapTotal: 67358720,
      heapUsed: 64541240,
      external: 23245980,
      arrayBuffers: 19694771
    }
  },
  os: { loadavg: [ 0, 0, 0 ], uptime: 2447.75 },
  trace: [
    {
      column: 11,
      file: 'C:\\Projet perso\\Convoiturage-Backend\\node_modules\\mongoose\\lib\\connection.js',
      function: 'NativeConnection.close',
      line: 856,
      method: 'close',
      native: false
    },
    {
      column: 23,
      file: 'C:\\Projet perso\\Convoiturage-Backend\\server.js',
      function: 'gracefulShutdown',
      line: 333,
      method: null,
      native: false
    },
    {
      column: 28,
      file: 'C:\\Projet perso\\Convoiturage-Backend\\server.js',
      function: null,
      line: 345,
      method: null,
      native: false
    },
    {
      column: 35,
      file: 'node:events',
      function: 'process.emit',
      line: 530,
      method: 'emit',
      native: false
    }
  ],
  service: 'covoiturage-api',
  environment: 'development',
  version: '1.0.0',
  timestamp: '2025-10-29 09:36:24'
}
{
  error: MongooseError: Connection.prototype.close() no longer accepts a callback
      at NativeConnection.close (C:\Projet perso\Convoiturage-Backend\node_modules\mongoose\lib\connection.js:856:11)
      at gracefulShutdown (C:\Projet perso\Convoiturage-Backend\server.js:333:23)
      at process.<anonymous> (C:\Projet perso\Convoiturage-Backend\server.js:345:28)
      at process.emit (node:events:530:35),
  level: 'error',
  message: 'unhandledRejection: Connection.prototype.close() no longer accepts a callback\n' +
    'MongooseError: Connection.prototype.close() no longer accepts a callback\n' +
    '    at NativeConnection.close (C:\\Projet perso\\Convoiturage-Backend\\node_modules\\mongoose\\lib\\connection.js:856:11)\n' +
    '    at gracefulShutdown (C:\\Projet perso\\Convoiturage-Backend\\server.js:333:23)\n' +
    '    at process.<anonymous> (C:\\Projet perso\\Convoiturage-Backend\\server.js:345:28)\n' +
    '    at process.emit (node:events:530:35)',
  stack: 'MongooseError: Connection.prototype.close() no longer accepts a callback\n' +
    '    at NativeConnection.close (C:\\Projet perso\\Convoiturage-Backend\\node_modules\\mongoose\\lib\\connection.js:856:11)\n' +
    '    at gracefulShutdown (C:\\Projet perso\\Convoiturage-Backend\\server.js:333:23)\n' +
    '    at process.<anonymous> (C:\\Projet perso\\Convoiturage-Backend\\server.js:345:28)\n' +
    '    at process.emit (node:events:530:35)',
  rejection: true,
  date: 'Wed Oct 29 2025 09:42:33 GMT+0000 (temps universel coordonné)',
  process: {
    pid: 9448,
    uid: null,
    gid: null,
    cwd: 'C:\\Projet perso\\Convoiturage-Backend',
    execPath: 'C:\\Program Files\\nodejs\\node.exe',
    version: 'v22.15.0',
    argv: [
      'C:\\Program Files\\nodejs\\node.exe',
      'C:\\Projet perso\\Convoiturage-Backend\\server.js'
    ],
    memoryUsage: {
      rss: 119414784,
      heapTotal: 66310144,
      heapUsed: 63077624,
      external: 22605264,
      arrayBuffers: 19058311
    }
  },
  os: { loadavg: [ 0, 0, 0 ], uptime: 2816.093 },
  trace: [
    {
      column: 11,
      file: 'C:\\Projet perso\\Convoiturage-Backend\\node_modules\\mongoose\\lib\\connection.js',
      function: 'NativeConnection.close',
      line: 856,
      method: 'close',
      native: false
    },
    {
      column: 23,
      file: 'C:\\Projet perso\\Convoiturage-Backend\\server.js',
      function: 'gracefulShutdown',
      line: 333,
      method: null,
      native: false
    },
    {
      column: 28,
      file: 'C:\\Projet perso\\Convoiturage-Backend\\server.js',
      function: null,
      line: 345,
      method: null,
      native: false
    },
    {
      column: 35,
      file: 'node:events',
      function: 'process.emit',
      line: 530,
      method: 'emit',
      native: false
    }
  ],
  service: 'covoiturage-api',
  environment: 'development',
  version: '1.0.0',
  timestamp: '2025-10-29 09:42:33'
}
{
  error: TypeError: Cannot read properties of undefined (reading 'obtenirTrajetsParConducteur')
<<<<<<< HEAD
      at obtenirTrajetsConducteur (C:\new\covoiturage\Convoiturage-Backend\controllers\trajetController.js:176:15)
      at Layer.handle [as handle_request] (C:\new\covoiturage\Convoiturage-Backend\node_modules\express\lib\router\layer.js:95:5)
      at next (C:\new\covoiturage\Convoiturage-Backend\node_modules\express\lib\router\route.js:149:13)
      at handleValidationErrors (C:\new\covoiturage\Convoiturage-Backend\routes\trajets.js:29:3)
      at Layer.handle [as handle_request] (C:\new\covoiturage\Convoiturage-Backend\node_modules\express\lib\router\layer.js:95:5)
      at next (C:\new\covoiturage\Convoiturage-Backend\node_modules\express\lib\router\route.js:149:13)
      at middleware (C:\new\covoiturage\Convoiturage-Backend\node_modules\express-validator\lib\middlewares\check.js:16:13)
=======
      at obtenirTrajetsConducteur (C:\Projet perso\Convoiturage-Backend\controllers\trajetController.js:176:15)
      at Layer.handle [as handle_request] (C:\Projet perso\Convoiturage-Backend\node_modules\express\lib\router\layer.js:95:5)
      at next (C:\Projet perso\Convoiturage-Backend\node_modules\express\lib\router\route.js:149:13)
      at handleValidationErrors (C:\Projet perso\Convoiturage-Backend\routes\trajets.js:29:3)
      at Layer.handle [as handle_request] (C:\Projet perso\Convoiturage-Backend\node_modules\express\lib\router\layer.js:95:5)
      at next (C:\Projet perso\Convoiturage-Backend\node_modules\express\lib\router\route.js:149:13)
      at middleware (C:\Projet perso\Convoiturage-Backend\node_modules\express-validator\lib\middlewares\check.js:16:13)
>>>>>>> 5999ab8a
      at process.processTicksAndRejections (node:internal/process/task_queues:105:5),
  level: 'error',
  message: "unhandledRejection: Cannot read properties of undefined (reading 'obtenirTrajetsParConducteur')\n" +
    "TypeError: Cannot read properties of undefined (reading 'obtenirTrajetsParConducteur')\n" +
<<<<<<< HEAD
    '    at obtenirTrajetsConducteur (C:\\new\\covoiturage\\Convoiturage-Backend\\controllers\\trajetController.js:176:15)\n' +
    '    at Layer.handle [as handle_request] (C:\\new\\covoiturage\\Convoiturage-Backend\\node_modules\\express\\lib\\router\\layer.js:95:5)\n' +
    '    at next (C:\\new\\covoiturage\\Convoiturage-Backend\\node_modules\\express\\lib\\router\\route.js:149:13)\n' +
    '    at handleValidationErrors (C:\\new\\covoiturage\\Convoiturage-Backend\\routes\\trajets.js:29:3)\n' +
    '    at Layer.handle [as handle_request] (C:\\new\\covoiturage\\Convoiturage-Backend\\node_modules\\express\\lib\\router\\layer.js:95:5)\n' +
    '    at next (C:\\new\\covoiturage\\Convoiturage-Backend\\node_modules\\express\\lib\\router\\route.js:149:13)\n' +
    '    at middleware (C:\\new\\covoiturage\\Convoiturage-Backend\\node_modules\\express-validator\\lib\\middlewares\\check.js:16:13)\n' +
    '    at process.processTicksAndRejections (node:internal/process/task_queues:105:5)',
  stack: "TypeError: Cannot read properties of undefined (reading 'obtenirTrajetsParConducteur')\n" +
    '    at obtenirTrajetsConducteur (C:\\new\\covoiturage\\Convoiturage-Backend\\controllers\\trajetController.js:176:15)\n' +
    '    at Layer.handle [as handle_request] (C:\\new\\covoiturage\\Convoiturage-Backend\\node_modules\\express\\lib\\router\\layer.js:95:5)\n' +
    '    at next (C:\\new\\covoiturage\\Convoiturage-Backend\\node_modules\\express\\lib\\router\\route.js:149:13)\n' +
    '    at handleValidationErrors (C:\\new\\covoiturage\\Convoiturage-Backend\\routes\\trajets.js:29:3)\n' +
    '    at Layer.handle [as handle_request] (C:\\new\\covoiturage\\Convoiturage-Backend\\node_modules\\express\\lib\\router\\layer.js:95:5)\n' +
    '    at next (C:\\new\\covoiturage\\Convoiturage-Backend\\node_modules\\express\\lib\\router\\route.js:149:13)\n' +
    '    at middleware (C:\\new\\covoiturage\\Convoiturage-Backend\\node_modules\\express-validator\\lib\\middlewares\\check.js:16:13)\n' +
    '    at process.processTicksAndRejections (node:internal/process/task_queues:105:5)',
  rejection: true,
  date: 'Fri Oct 31 2025 18:17:36 GMT+0100 (heure normale d’Europe centrale)',
  process: {
    pid: 29056,
    uid: null,
    gid: null,
    cwd: 'C:\\new\\covoiturage\\Convoiturage-Backend',
    execPath: 'C:\\Program Files\\nodejs\\node.exe',
    version: 'v22.18.0',
    argv: [
      'C:\\Program Files\\nodejs\\node.exe',
      'C:\\new\\covoiturage\\Convoiturage-Backend\\server.js'
    ],
    memoryUsage: {
      rss: 29655040,
      heapTotal: 70868992,
      heapUsed: 64635168,
      external: 23878198,
      arrayBuffers: 20225415
    }
  },
  os: { loadavg: [ 0, 0, 0 ], uptime: 535754.937 },
  trace: [
    {
      column: 15,
      file: 'C:\\new\\covoiturage\\Convoiturage-Backend\\controllers\\trajetController.js',
=======
    '    at obtenirTrajetsConducteur (C:\\Projet perso\\Convoiturage-Backend\\controllers\\trajetController.js:176:15)\n' +
    '    at Layer.handle [as handle_request] (C:\\Projet perso\\Convoiturage-Backend\\node_modules\\express\\lib\\router\\layer.js:95:5)\n' +
    '    at next (C:\\Projet perso\\Convoiturage-Backend\\node_modules\\express\\lib\\router\\route.js:149:13)\n' +
    '    at handleValidationErrors (C:\\Projet perso\\Convoiturage-Backend\\routes\\trajets.js:29:3)\n' +
    '    at Layer.handle [as handle_request] (C:\\Projet perso\\Convoiturage-Backend\\node_modules\\express\\lib\\router\\layer.js:95:5)\n' +
    '    at next (C:\\Projet perso\\Convoiturage-Backend\\node_modules\\express\\lib\\router\\route.js:149:13)\n' +
    '    at middleware (C:\\Projet perso\\Convoiturage-Backend\\node_modules\\express-validator\\lib\\middlewares\\check.js:16:13)\n' +
    '    at process.processTicksAndRejections (node:internal/process/task_queues:105:5)',
  stack: "TypeError: Cannot read properties of undefined (reading 'obtenirTrajetsParConducteur')\n" +
    '    at obtenirTrajetsConducteur (C:\\Projet perso\\Convoiturage-Backend\\controllers\\trajetController.js:176:15)\n' +
    '    at Layer.handle [as handle_request] (C:\\Projet perso\\Convoiturage-Backend\\node_modules\\express\\lib\\router\\layer.js:95:5)\n' +
    '    at next (C:\\Projet perso\\Convoiturage-Backend\\node_modules\\express\\lib\\router\\route.js:149:13)\n' +
    '    at handleValidationErrors (C:\\Projet perso\\Convoiturage-Backend\\routes\\trajets.js:29:3)\n' +
    '    at Layer.handle [as handle_request] (C:\\Projet perso\\Convoiturage-Backend\\node_modules\\express\\lib\\router\\layer.js:95:5)\n' +
    '    at next (C:\\Projet perso\\Convoiturage-Backend\\node_modules\\express\\lib\\router\\route.js:149:13)\n' +
    '    at middleware (C:\\Projet perso\\Convoiturage-Backend\\node_modules\\express-validator\\lib\\middlewares\\check.js:16:13)\n' +
    '    at process.processTicksAndRejections (node:internal/process/task_queues:105:5)',
  rejection: true,
  date: 'Wed Oct 29 2025 09:46:30 GMT+0000 (temps universel coordonné)',
  process: {
    pid: 15492,
    uid: null,
    gid: null,
    cwd: 'C:\\Projet perso\\Convoiturage-Backend',
    execPath: 'C:\\Program Files\\nodejs\\node.exe',
    version: 'v22.15.0',
    argv: [
      'C:\\Program Files\\nodejs\\node.exe',
      'C:\\Projet perso\\Convoiturage-Backend\\server.js'
    ],
    memoryUsage: {
      rss: 118775808,
      heapTotal: 66048000,
      heapUsed: 62824312,
      external: 22616256,
      arrayBuffers: 19065047
    }
  },
  os: { loadavg: [ 0, 0, 0 ], uptime: 3053.109 },
  trace: [
    {
      column: 15,
      file: 'C:\\Projet perso\\Convoiturage-Backend\\controllers\\trajetController.js',
>>>>>>> 5999ab8a
      function: 'obtenirTrajetsConducteur',
      line: 176,
      method: null,
      native: false
    },
    {
      column: 5,
<<<<<<< HEAD
      file: 'C:\\new\\covoiturage\\Convoiturage-Backend\\node_modules\\express\\lib\\router\\layer.js',
=======
      file: 'C:\\Projet perso\\Convoiturage-Backend\\node_modules\\express\\lib\\router\\layer.js',
>>>>>>> 5999ab8a
      function: 'Layer.handle [as handle_request]',
      line: 95,
      method: 'handle [as handle_request]',
      native: false
    },
    {
      column: 13,
<<<<<<< HEAD
      file: 'C:\\new\\covoiturage\\Convoiturage-Backend\\node_modules\\express\\lib\\router\\route.js',
=======
      file: 'C:\\Projet perso\\Convoiturage-Backend\\node_modules\\express\\lib\\router\\route.js',
>>>>>>> 5999ab8a
      function: 'next',
      line: 149,
      method: null,
      native: false
    },
    {
      column: 3,
<<<<<<< HEAD
      file: 'C:\\new\\covoiturage\\Convoiturage-Backend\\routes\\trajets.js',
=======
      file: 'C:\\Projet perso\\Convoiturage-Backend\\routes\\trajets.js',
>>>>>>> 5999ab8a
      function: 'handleValidationErrors',
      line: 29,
      method: null,
      native: false
    },
    {
      column: 5,
<<<<<<< HEAD
      file: 'C:\\new\\covoiturage\\Convoiturage-Backend\\node_modules\\express\\lib\\router\\layer.js',
=======
      file: 'C:\\Projet perso\\Convoiturage-Backend\\node_modules\\express\\lib\\router\\layer.js',
>>>>>>> 5999ab8a
      function: 'Layer.handle [as handle_request]',
      line: 95,
      method: 'handle [as handle_request]',
      native: false
    },
    {
      column: 13,
<<<<<<< HEAD
      file: 'C:\\new\\covoiturage\\Convoiturage-Backend\\node_modules\\express\\lib\\router\\route.js',
=======
      file: 'C:\\Projet perso\\Convoiturage-Backend\\node_modules\\express\\lib\\router\\route.js',
>>>>>>> 5999ab8a
      function: 'next',
      line: 149,
      method: null,
      native: false
    },
    {
      column: 13,
<<<<<<< HEAD
      file: 'C:\\new\\covoiturage\\Convoiturage-Backend\\node_modules\\express-validator\\lib\\middlewares\\check.js',
=======
      file: 'C:\\Projet perso\\Convoiturage-Backend\\node_modules\\express-validator\\lib\\middlewares\\check.js',
>>>>>>> 5999ab8a
      function: 'middleware',
      line: 16,
      method: null,
      native: false
    },
    {
      column: 5,
      file: 'node:internal/process/task_queues',
      function: 'process.processTicksAndRejections',
      line: 105,
      method: 'processTicksAndRejections',
      native: false
    }
  ],
  service: 'covoiturage-api',
  environment: 'development',
  version: '1.0.0',
<<<<<<< HEAD
  timestamp: '2025-10-31 18:17:36'
}
{
  error: TypeError: Cannot read properties of undefined (reading 'obtenirTrajetsParConducteur')
      at obtenirTrajetsConducteur (C:\new\covoiturage\Convoiturage-Backend\controllers\trajetController.js:176:15)
      at Layer.handle [as handle_request] (C:\new\covoiturage\Convoiturage-Backend\node_modules\express\lib\router\layer.js:95:5)
      at next (C:\new\covoiturage\Convoiturage-Backend\node_modules\express\lib\router\route.js:149:13)
      at handleValidationErrors (C:\new\covoiturage\Convoiturage-Backend\routes\trajets.js:29:3)
      at Layer.handle [as handle_request] (C:\new\covoiturage\Convoiturage-Backend\node_modules\express\lib\router\layer.js:95:5)
      at next (C:\new\covoiturage\Convoiturage-Backend\node_modules\express\lib\router\route.js:149:13)
      at middleware (C:\new\covoiturage\Convoiturage-Backend\node_modules\express-validator\lib\middlewares\check.js:16:13)
=======
  timestamp: '2025-10-29 09:46:30'
}
{
  error: TypeError: Cannot read properties of undefined (reading 'obtenirTrajetsParConducteur')
      at obtenirTrajetsConducteur (C:\Projet perso\Convoiturage-Backend\controllers\trajetController.js:176:15)
      at Layer.handle [as handle_request] (C:\Projet perso\Convoiturage-Backend\node_modules\express\lib\router\layer.js:95:5)
      at next (C:\Projet perso\Convoiturage-Backend\node_modules\express\lib\router\route.js:149:13)
      at handleValidationErrors (C:\Projet perso\Convoiturage-Backend\routes\trajets.js:29:3)
      at Layer.handle [as handle_request] (C:\Projet perso\Convoiturage-Backend\node_modules\express\lib\router\layer.js:95:5)
      at next (C:\Projet perso\Convoiturage-Backend\node_modules\express\lib\router\route.js:149:13)
      at middleware (C:\Projet perso\Convoiturage-Backend\node_modules\express-validator\lib\middlewares\check.js:16:13)
>>>>>>> 5999ab8a
      at process.processTicksAndRejections (node:internal/process/task_queues:105:5),
  level: 'error',
  message: "unhandledRejection: Cannot read properties of undefined (reading 'obtenirTrajetsParConducteur')\n" +
    "TypeError: Cannot read properties of undefined (reading 'obtenirTrajetsParConducteur')\n" +
<<<<<<< HEAD
    '    at obtenirTrajetsConducteur (C:\\new\\covoiturage\\Convoiturage-Backend\\controllers\\trajetController.js:176:15)\n' +
    '    at Layer.handle [as handle_request] (C:\\new\\covoiturage\\Convoiturage-Backend\\node_modules\\express\\lib\\router\\layer.js:95:5)\n' +
    '    at next (C:\\new\\covoiturage\\Convoiturage-Backend\\node_modules\\express\\lib\\router\\route.js:149:13)\n' +
    '    at handleValidationErrors (C:\\new\\covoiturage\\Convoiturage-Backend\\routes\\trajets.js:29:3)\n' +
    '    at Layer.handle [as handle_request] (C:\\new\\covoiturage\\Convoiturage-Backend\\node_modules\\express\\lib\\router\\layer.js:95:5)\n' +
    '    at next (C:\\new\\covoiturage\\Convoiturage-Backend\\node_modules\\express\\lib\\router\\route.js:149:13)\n' +
    '    at middleware (C:\\new\\covoiturage\\Convoiturage-Backend\\node_modules\\express-validator\\lib\\middlewares\\check.js:16:13)\n' +
    '    at process.processTicksAndRejections (node:internal/process/task_queues:105:5)',
  stack: "TypeError: Cannot read properties of undefined (reading 'obtenirTrajetsParConducteur')\n" +
    '    at obtenirTrajetsConducteur (C:\\new\\covoiturage\\Convoiturage-Backend\\controllers\\trajetController.js:176:15)\n' +
    '    at Layer.handle [as handle_request] (C:\\new\\covoiturage\\Convoiturage-Backend\\node_modules\\express\\lib\\router\\layer.js:95:5)\n' +
    '    at next (C:\\new\\covoiturage\\Convoiturage-Backend\\node_modules\\express\\lib\\router\\route.js:149:13)\n' +
    '    at handleValidationErrors (C:\\new\\covoiturage\\Convoiturage-Backend\\routes\\trajets.js:29:3)\n' +
    '    at Layer.handle [as handle_request] (C:\\new\\covoiturage\\Convoiturage-Backend\\node_modules\\express\\lib\\router\\layer.js:95:5)\n' +
    '    at next (C:\\new\\covoiturage\\Convoiturage-Backend\\node_modules\\express\\lib\\router\\route.js:149:13)\n' +
    '    at middleware (C:\\new\\covoiturage\\Convoiturage-Backend\\node_modules\\express-validator\\lib\\middlewares\\check.js:16:13)\n' +
    '    at process.processTicksAndRejections (node:internal/process/task_queues:105:5)',
  rejection: true,
  date: 'Fri Oct 31 2025 18:22:49 GMT+0100 (heure normale d’Europe centrale)',
  process: {
    pid: 30512,
    uid: null,
    gid: null,
    cwd: 'C:\\new\\covoiturage\\Convoiturage-Backend',
    execPath: 'C:\\Program Files\\nodejs\\node.exe',
    version: 'v22.18.0',
    argv: [
      'C:\\Program Files\\nodejs\\node.exe',
      'C:\\new\\covoiturage\\Convoiturage-Backend\\server.js'
    ],
    memoryUsage: {
      rss: 103862272,
      heapTotal: 64778240,
      heapUsed: 60985288,
      external: 22529266,
      arrayBuffers: 18911011
    }
  },
  os: { loadavg: [ 0, 0, 0 ], uptime: 536068.703 },
  trace: [
    {
      column: 15,
      file: 'C:\\new\\covoiturage\\Convoiturage-Backend\\controllers\\trajetController.js',
=======
    '    at obtenirTrajetsConducteur (C:\\Projet perso\\Convoiturage-Backend\\controllers\\trajetController.js:176:15)\n' +
    '    at Layer.handle [as handle_request] (C:\\Projet perso\\Convoiturage-Backend\\node_modules\\express\\lib\\router\\layer.js:95:5)\n' +
    '    at next (C:\\Projet perso\\Convoiturage-Backend\\node_modules\\express\\lib\\router\\route.js:149:13)\n' +
    '    at handleValidationErrors (C:\\Projet perso\\Convoiturage-Backend\\routes\\trajets.js:29:3)\n' +
    '    at Layer.handle [as handle_request] (C:\\Projet perso\\Convoiturage-Backend\\node_modules\\express\\lib\\router\\layer.js:95:5)\n' +
    '    at next (C:\\Projet perso\\Convoiturage-Backend\\node_modules\\express\\lib\\router\\route.js:149:13)\n' +
    '    at middleware (C:\\Projet perso\\Convoiturage-Backend\\node_modules\\express-validator\\lib\\middlewares\\check.js:16:13)\n' +
    '    at process.processTicksAndRejections (node:internal/process/task_queues:105:5)',
  stack: "TypeError: Cannot read properties of undefined (reading 'obtenirTrajetsParConducteur')\n" +
    '    at obtenirTrajetsConducteur (C:\\Projet perso\\Convoiturage-Backend\\controllers\\trajetController.js:176:15)\n' +
    '    at Layer.handle [as handle_request] (C:\\Projet perso\\Convoiturage-Backend\\node_modules\\express\\lib\\router\\layer.js:95:5)\n' +
    '    at next (C:\\Projet perso\\Convoiturage-Backend\\node_modules\\express\\lib\\router\\route.js:149:13)\n' +
    '    at handleValidationErrors (C:\\Projet perso\\Convoiturage-Backend\\routes\\trajets.js:29:3)\n' +
    '    at Layer.handle [as handle_request] (C:\\Projet perso\\Convoiturage-Backend\\node_modules\\express\\lib\\router\\layer.js:95:5)\n' +
    '    at next (C:\\Projet perso\\Convoiturage-Backend\\node_modules\\express\\lib\\router\\route.js:149:13)\n' +
    '    at middleware (C:\\Projet perso\\Convoiturage-Backend\\node_modules\\express-validator\\lib\\middlewares\\check.js:16:13)\n' +
    '    at process.processTicksAndRejections (node:internal/process/task_queues:105:5)',
  rejection: true,
  date: 'Wed Oct 29 2025 09:58:47 GMT+0000 (temps universel coordonné)',
  process: {
    pid: 12444,
    uid: null,
    gid: null,
    cwd: 'C:\\Projet perso\\Convoiturage-Backend',
    execPath: 'C:\\Program Files\\nodejs\\node.exe',
    version: 'v22.15.0',
    argv: [
      'C:\\Program Files\\nodejs\\node.exe',
      'C:\\Projet perso\\Convoiturage-Backend\\server.js'
    ],
    memoryUsage: {
      rss: 118161408,
      heapTotal: 65523712,
      heapUsed: 61823536,
      external: 22531767,
      arrayBuffers: 18989070
    }
  },
  os: { loadavg: [ 0, 0, 0 ], uptime: 3789.843 },
  trace: [
    {
      column: 15,
      file: 'C:\\Projet perso\\Convoiturage-Backend\\controllers\\trajetController.js',
>>>>>>> 5999ab8a
      function: 'obtenirTrajetsConducteur',
      line: 176,
      method: null,
      native: false
    },
    {
      column: 5,
<<<<<<< HEAD
      file: 'C:\\new\\covoiturage\\Convoiturage-Backend\\node_modules\\express\\lib\\router\\layer.js',
=======
      file: 'C:\\Projet perso\\Convoiturage-Backend\\node_modules\\express\\lib\\router\\layer.js',
>>>>>>> 5999ab8a
      function: 'Layer.handle [as handle_request]',
      line: 95,
      method: 'handle [as handle_request]',
      native: false
    },
    {
      column: 13,
<<<<<<< HEAD
      file: 'C:\\new\\covoiturage\\Convoiturage-Backend\\node_modules\\express\\lib\\router\\route.js',
=======
      file: 'C:\\Projet perso\\Convoiturage-Backend\\node_modules\\express\\lib\\router\\route.js',
>>>>>>> 5999ab8a
      function: 'next',
      line: 149,
      method: null,
      native: false
    },
    {
      column: 3,
<<<<<<< HEAD
      file: 'C:\\new\\covoiturage\\Convoiturage-Backend\\routes\\trajets.js',
=======
      file: 'C:\\Projet perso\\Convoiturage-Backend\\routes\\trajets.js',
>>>>>>> 5999ab8a
      function: 'handleValidationErrors',
      line: 29,
      method: null,
      native: false
    },
    {
      column: 5,
<<<<<<< HEAD
      file: 'C:\\new\\covoiturage\\Convoiturage-Backend\\node_modules\\express\\lib\\router\\layer.js',
=======
      file: 'C:\\Projet perso\\Convoiturage-Backend\\node_modules\\express\\lib\\router\\layer.js',
>>>>>>> 5999ab8a
      function: 'Layer.handle [as handle_request]',
      line: 95,
      method: 'handle [as handle_request]',
      native: false
    },
    {
      column: 13,
<<<<<<< HEAD
      file: 'C:\\new\\covoiturage\\Convoiturage-Backend\\node_modules\\express\\lib\\router\\route.js',
=======
      file: 'C:\\Projet perso\\Convoiturage-Backend\\node_modules\\express\\lib\\router\\route.js',
>>>>>>> 5999ab8a
      function: 'next',
      line: 149,
      method: null,
      native: false
    },
    {
      column: 13,
<<<<<<< HEAD
      file: 'C:\\new\\covoiturage\\Convoiturage-Backend\\node_modules\\express-validator\\lib\\middlewares\\check.js',
=======
      file: 'C:\\Projet perso\\Convoiturage-Backend\\node_modules\\express-validator\\lib\\middlewares\\check.js',
>>>>>>> 5999ab8a
      function: 'middleware',
      line: 16,
      method: null,
      native: false
    },
    {
      column: 5,
      file: 'node:internal/process/task_queues',
      function: 'process.processTicksAndRejections',
      line: 105,
      method: 'processTicksAndRejections',
      native: false
    }
  ],
  service: 'covoiturage-api',
  environment: 'development',
  version: '1.0.0',
<<<<<<< HEAD
  timestamp: '2025-10-31 18:22:49'
}
{
  error: TypeError: Cannot read properties of undefined (reading 'obtenirTrajetsParConducteur')
      at obtenirTrajetsConducteur (C:\new\covoiturage\Convoiturage-Backend\controllers\trajetController.js:176:15)
      at Layer.handle [as handle_request] (C:\new\covoiturage\Convoiturage-Backend\node_modules\express\lib\router\layer.js:95:5)
      at next (C:\new\covoiturage\Convoiturage-Backend\node_modules\express\lib\router\route.js:149:13)
      at handleValidationErrors (C:\new\covoiturage\Convoiturage-Backend\routes\trajets.js:29:3)
      at Layer.handle [as handle_request] (C:\new\covoiturage\Convoiturage-Backend\node_modules\express\lib\router\layer.js:95:5)
      at next (C:\new\covoiturage\Convoiturage-Backend\node_modules\express\lib\router\route.js:149:13)
      at middleware (C:\new\covoiturage\Convoiturage-Backend\node_modules\express-validator\lib\middlewares\check.js:16:13)
      at process.processTicksAndRejections (node:internal/process/task_queues:105:5),
  level: 'error',
  message: "unhandledRejection: Cannot read properties of undefined (reading 'obtenirTrajetsParConducteur')\n" +
    "TypeError: Cannot read properties of undefined (reading 'obtenirTrajetsParConducteur')\n" +
    '    at obtenirTrajetsConducteur (C:\\new\\covoiturage\\Convoiturage-Backend\\controllers\\trajetController.js:176:15)\n' +
    '    at Layer.handle [as handle_request] (C:\\new\\covoiturage\\Convoiturage-Backend\\node_modules\\express\\lib\\router\\layer.js:95:5)\n' +
    '    at next (C:\\new\\covoiturage\\Convoiturage-Backend\\node_modules\\express\\lib\\router\\route.js:149:13)\n' +
    '    at handleValidationErrors (C:\\new\\covoiturage\\Convoiturage-Backend\\routes\\trajets.js:29:3)\n' +
    '    at Layer.handle [as handle_request] (C:\\new\\covoiturage\\Convoiturage-Backend\\node_modules\\express\\lib\\router\\layer.js:95:5)\n' +
    '    at next (C:\\new\\covoiturage\\Convoiturage-Backend\\node_modules\\express\\lib\\router\\route.js:149:13)\n' +
    '    at middleware (C:\\new\\covoiturage\\Convoiturage-Backend\\node_modules\\express-validator\\lib\\middlewares\\check.js:16:13)\n' +
    '    at process.processTicksAndRejections (node:internal/process/task_queues:105:5)',
  stack: "TypeError: Cannot read properties of undefined (reading 'obtenirTrajetsParConducteur')\n" +
    '    at obtenirTrajetsConducteur (C:\\new\\covoiturage\\Convoiturage-Backend\\controllers\\trajetController.js:176:15)\n' +
    '    at Layer.handle [as handle_request] (C:\\new\\covoiturage\\Convoiturage-Backend\\node_modules\\express\\lib\\router\\layer.js:95:5)\n' +
    '    at next (C:\\new\\covoiturage\\Convoiturage-Backend\\node_modules\\express\\lib\\router\\route.js:149:13)\n' +
    '    at handleValidationErrors (C:\\new\\covoiturage\\Convoiturage-Backend\\routes\\trajets.js:29:3)\n' +
    '    at Layer.handle [as handle_request] (C:\\new\\covoiturage\\Convoiturage-Backend\\node_modules\\express\\lib\\router\\layer.js:95:5)\n' +
    '    at next (C:\\new\\covoiturage\\Convoiturage-Backend\\node_modules\\express\\lib\\router\\route.js:149:13)\n' +
    '    at middleware (C:\\new\\covoiturage\\Convoiturage-Backend\\node_modules\\express-validator\\lib\\middlewares\\check.js:16:13)\n' +
    '    at process.processTicksAndRejections (node:internal/process/task_queues:105:5)',
  rejection: true,
  date: 'Sun Nov 02 2025 22:42:04 GMT+0100 (heure normale d’Europe centrale)',
  process: {
    pid: 7956,
    uid: null,
    gid: null,
    cwd: 'C:\\new\\covoiturage\\Convoiturage-Backend',
    execPath: 'C:\\Program Files\\nodejs\\node.exe',
    version: 'v22.18.0',
    argv: [
      'C:\\Program Files\\nodejs\\node.exe',
      'C:\\new\\covoiturage\\Convoiturage-Backend\\server.js'
    ],
    memoryUsage: {
      rss: 39710720,
      heapTotal: 65564672,
      heapUsed: 62386048,
      external: 22796606,
      arrayBuffers: 19168435
    }
  },
  os: { loadavg: [ 0, 0, 0 ], uptime: 128610.109 },
  trace: [
    {
      column: 15,
      file: 'C:\\new\\covoiturage\\Convoiturage-Backend\\controllers\\trajetController.js',
      function: 'obtenirTrajetsConducteur',
      line: 176,
=======
  timestamp: '2025-10-29 09:58:47'
}
{
  error: MongooseError: Connection.prototype.close() no longer accepts a callback
      at NativeConnection.close (C:\Projet perso\Convoiturage-Backend\node_modules\mongoose\lib\connection.js:856:11)
      at gracefulShutdown (C:\Projet perso\Convoiturage-Backend\server.js:333:23)
      at process.<anonymous> (C:\Projet perso\Convoiturage-Backend\server.js:345:28)
      at process.emit (node:events:530:35),
  level: 'error',
  message: 'unhandledRejection: Connection.prototype.close() no longer accepts a callback\n' +
    'MongooseError: Connection.prototype.close() no longer accepts a callback\n' +
    '    at NativeConnection.close (C:\\Projet perso\\Convoiturage-Backend\\node_modules\\mongoose\\lib\\connection.js:856:11)\n' +
    '    at gracefulShutdown (C:\\Projet perso\\Convoiturage-Backend\\server.js:333:23)\n' +
    '    at process.<anonymous> (C:\\Projet perso\\Convoiturage-Backend\\server.js:345:28)\n' +
    '    at process.emit (node:events:530:35)',
  stack: 'MongooseError: Connection.prototype.close() no longer accepts a callback\n' +
    '    at NativeConnection.close (C:\\Projet perso\\Convoiturage-Backend\\node_modules\\mongoose\\lib\\connection.js:856:11)\n' +
    '    at gracefulShutdown (C:\\Projet perso\\Convoiturage-Backend\\server.js:333:23)\n' +
    '    at process.<anonymous> (C:\\Projet perso\\Convoiturage-Backend\\server.js:345:28)\n' +
    '    at process.emit (node:events:530:35)',
  rejection: true,
  date: 'Wed Oct 29 2025 10:36:26 GMT+0000 (temps universel coordonné)',
  process: {
    pid: 14092,
    uid: null,
    gid: null,
    cwd: 'C:\\Projet perso\\Convoiturage-Backend',
    execPath: 'C:\\Program Files\\nodejs\\node.exe',
    version: 'v22.15.0',
    argv: [
      'C:\\Program Files\\nodejs\\node.exe',
      'C:\\Projet perso\\Convoiturage-Backend\\server.js'
    ],
    memoryUsage: {
      rss: 124100608,
      heapTotal: 69980160,
      heapUsed: 66685152,
      external: 23090951,
      arrayBuffers: 19539742
    }
  },
  os: { loadavg: [ 0, 0, 0 ], uptime: 6049.39 },
  trace: [
    {
      column: 11,
      file: 'C:\\Projet perso\\Convoiturage-Backend\\node_modules\\mongoose\\lib\\connection.js',
      function: 'NativeConnection.close',
      line: 856,
      method: 'close',
      native: false
    },
    {
      column: 23,
      file: 'C:\\Projet perso\\Convoiturage-Backend\\server.js',
      function: 'gracefulShutdown',
      line: 333,
>>>>>>> 5999ab8a
      method: null,
      native: false
    },
    {
<<<<<<< HEAD
      column: 5,
      file: 'C:\\new\\covoiturage\\Convoiturage-Backend\\node_modules\\express\\lib\\router\\layer.js',
      function: 'Layer.handle [as handle_request]',
      line: 95,
      method: 'handle [as handle_request]',
      native: false
    },
    {
      column: 13,
      file: 'C:\\new\\covoiturage\\Convoiturage-Backend\\node_modules\\express\\lib\\router\\route.js',
      function: 'next',
      line: 149,
=======
      column: 28,
      file: 'C:\\Projet perso\\Convoiturage-Backend\\server.js',
      function: null,
      line: 345,
      method: null,
      native: false
    },
    {
      column: 35,
      file: 'node:events',
      function: 'process.emit',
      line: 530,
      method: 'emit',
      native: false
    }
  ],
  service: 'covoiturage-api',
  environment: 'development',
  version: '1.0.0',
  timestamp: '2025-10-29 10:36:26'
}
{
  error: MongooseError: Connection.prototype.close() no longer accepts a callback
      at NativeConnection.close (C:\Projet perso\Convoiturage-Backend\node_modules\mongoose\lib\connection.js:856:11)
      at gracefulShutdown (C:\Projet perso\Convoiturage-Backend\server.js:333:23)
      at process.<anonymous> (C:\Projet perso\Convoiturage-Backend\server.js:345:28)
      at process.emit (node:events:530:35),
  level: 'error',
  message: 'unhandledRejection: Connection.prototype.close() no longer accepts a callback\n' +
    'MongooseError: Connection.prototype.close() no longer accepts a callback\n' +
    '    at NativeConnection.close (C:\\Projet perso\\Convoiturage-Backend\\node_modules\\mongoose\\lib\\connection.js:856:11)\n' +
    '    at gracefulShutdown (C:\\Projet perso\\Convoiturage-Backend\\server.js:333:23)\n' +
    '    at process.<anonymous> (C:\\Projet perso\\Convoiturage-Backend\\server.js:345:28)\n' +
    '    at process.emit (node:events:530:35)',
  stack: 'MongooseError: Connection.prototype.close() no longer accepts a callback\n' +
    '    at NativeConnection.close (C:\\Projet perso\\Convoiturage-Backend\\node_modules\\mongoose\\lib\\connection.js:856:11)\n' +
    '    at gracefulShutdown (C:\\Projet perso\\Convoiturage-Backend\\server.js:333:23)\n' +
    '    at process.<anonymous> (C:\\Projet perso\\Convoiturage-Backend\\server.js:345:28)\n' +
    '    at process.emit (node:events:530:35)',
  rejection: true,
  date: 'Wed Oct 29 2025 10:54:17 GMT+0000 (temps universel coordonné)',
  process: {
    pid: 9800,
    uid: null,
    gid: null,
    cwd: 'C:\\Projet perso\\Convoiturage-Backend',
    execPath: 'C:\\Program Files\\nodejs\\node.exe',
    version: 'v22.15.0',
    argv: [
      'C:\\Program Files\\nodejs\\node.exe',
      'C:\\Projet perso\\Convoiturage-Backend\\server.js'
    ],
    memoryUsage: {
      rss: 122400768,
      heapTotal: 67883008,
      heapUsed: 64493928,
      external: 23021246,
      arrayBuffers: 19478549
    }
  },
  os: { loadavg: [ 0, 0, 0 ], uptime: 7119.875 },
  trace: [
    {
      column: 11,
      file: 'C:\\Projet perso\\Convoiturage-Backend\\node_modules\\mongoose\\lib\\connection.js',
      function: 'NativeConnection.close',
      line: 856,
      method: 'close',
      native: false
    },
    {
      column: 23,
      file: 'C:\\Projet perso\\Convoiturage-Backend\\server.js',
      function: 'gracefulShutdown',
      line: 333,
>>>>>>> 5999ab8a
      method: null,
      native: false
    },
    {
<<<<<<< HEAD
      column: 3,
      file: 'C:\\new\\covoiturage\\Convoiturage-Backend\\routes\\trajets.js',
      function: 'handleValidationErrors',
      line: 29,
=======
      column: 28,
      file: 'C:\\Projet perso\\Convoiturage-Backend\\server.js',
      function: null,
      line: 345,
>>>>>>> 5999ab8a
      method: null,
      native: false
    },
    {
<<<<<<< HEAD
      column: 5,
      file: 'C:\\new\\covoiturage\\Convoiturage-Backend\\node_modules\\express\\lib\\router\\layer.js',
      function: 'Layer.handle [as handle_request]',
      line: 95,
      method: 'handle [as handle_request]',
      native: false
    },
    {
      column: 13,
      file: 'C:\\new\\covoiturage\\Convoiturage-Backend\\node_modules\\express\\lib\\router\\route.js',
      function: 'next',
      line: 149,
=======
      column: 35,
      file: 'node:events',
      function: 'process.emit',
      line: 530,
      method: 'emit',
      native: false
    }
  ],
  service: 'covoiturage-api',
  environment: 'development',
  version: '1.0.0',
  timestamp: '2025-10-29 10:54:17'
}
{
  error: MongooseError: Connection.prototype.close() no longer accepts a callback
      at NativeConnection.close (C:\Projet perso\Convoiturage-Backend\node_modules\mongoose\lib\connection.js:856:11)
      at gracefulShutdown (C:\Projet perso\Convoiturage-Backend\server.js:333:23)
      at process.<anonymous> (C:\Projet perso\Convoiturage-Backend\server.js:345:28)
      at process.emit (node:events:530:35),
  level: 'error',
  message: 'unhandledRejection: Connection.prototype.close() no longer accepts a callback\n' +
    'MongooseError: Connection.prototype.close() no longer accepts a callback\n' +
    '    at NativeConnection.close (C:\\Projet perso\\Convoiturage-Backend\\node_modules\\mongoose\\lib\\connection.js:856:11)\n' +
    '    at gracefulShutdown (C:\\Projet perso\\Convoiturage-Backend\\server.js:333:23)\n' +
    '    at process.<anonymous> (C:\\Projet perso\\Convoiturage-Backend\\server.js:345:28)\n' +
    '    at process.emit (node:events:530:35)',
  stack: 'MongooseError: Connection.prototype.close() no longer accepts a callback\n' +
    '    at NativeConnection.close (C:\\Projet perso\\Convoiturage-Backend\\node_modules\\mongoose\\lib\\connection.js:856:11)\n' +
    '    at gracefulShutdown (C:\\Projet perso\\Convoiturage-Backend\\server.js:333:23)\n' +
    '    at process.<anonymous> (C:\\Projet perso\\Convoiturage-Backend\\server.js:345:28)\n' +
    '    at process.emit (node:events:530:35)',
  rejection: true,
  date: 'Wed Oct 29 2025 11:01:27 GMT+0000 (temps universel coordonné)',
  process: {
    pid: 9132,
    uid: null,
    gid: null,
    cwd: 'C:\\Projet perso\\Convoiturage-Backend',
    execPath: 'C:\\Program Files\\nodejs\\node.exe',
    version: 'v22.15.0',
    argv: [
      'C:\\Program Files\\nodejs\\node.exe',
      'C:\\Projet perso\\Convoiturage-Backend\\server.js'
    ],
    memoryUsage: {
      rss: 119074816,
      heapTotal: 67096576,
      heapUsed: 63325784,
      external: 22738165,
      arrayBuffers: 19186956
    }
  },
  os: { loadavg: [ 0, 0, 0 ], uptime: 7550.671 },
  trace: [
    {
      column: 11,
      file: 'C:\\Projet perso\\Convoiturage-Backend\\node_modules\\mongoose\\lib\\connection.js',
      function: 'NativeConnection.close',
      line: 856,
      method: 'close',
      native: false
    },
    {
      column: 23,
      file: 'C:\\Projet perso\\Convoiturage-Backend\\server.js',
      function: 'gracefulShutdown',
      line: 333,
>>>>>>> 5999ab8a
      method: null,
      native: false
    },
    {
<<<<<<< HEAD
      column: 13,
      file: 'C:\\new\\covoiturage\\Convoiturage-Backend\\node_modules\\express-validator\\lib\\middlewares\\check.js',
      function: 'middleware',
      line: 16,
=======
      column: 28,
      file: 'C:\\Projet perso\\Convoiturage-Backend\\server.js',
      function: null,
      line: 345,
>>>>>>> 5999ab8a
      method: null,
      native: false
    },
    {
<<<<<<< HEAD
      column: 5,
      file: 'node:internal/process/task_queues',
      function: 'process.processTicksAndRejections',
      line: 105,
      method: 'processTicksAndRejections',
=======
      column: 35,
      file: 'node:events',
      function: 'process.emit',
      line: 530,
      method: 'emit',
      native: false
    }
  ],
  service: 'covoiturage-api',
  environment: 'development',
  version: '1.0.0',
  timestamp: '2025-10-29 11:01:27'
}
{
  error: MongooseError: Connection.prototype.close() no longer accepts a callback
      at NativeConnection.close (C:\Projet perso\Convoiturage-Backend\node_modules\mongoose\lib\connection.js:856:11)
      at gracefulShutdown (C:\Projet perso\Convoiturage-Backend\server.js:333:23)
      at process.<anonymous> (C:\Projet perso\Convoiturage-Backend\server.js:345:28)
      at process.emit (node:events:530:35),
  level: 'error',
  message: 'unhandledRejection: Connection.prototype.close() no longer accepts a callback\n' +
    'MongooseError: Connection.prototype.close() no longer accepts a callback\n' +
    '    at NativeConnection.close (C:\\Projet perso\\Convoiturage-Backend\\node_modules\\mongoose\\lib\\connection.js:856:11)\n' +
    '    at gracefulShutdown (C:\\Projet perso\\Convoiturage-Backend\\server.js:333:23)\n' +
    '    at process.<anonymous> (C:\\Projet perso\\Convoiturage-Backend\\server.js:345:28)\n' +
    '    at process.emit (node:events:530:35)',
  stack: 'MongooseError: Connection.prototype.close() no longer accepts a callback\n' +
    '    at NativeConnection.close (C:\\Projet perso\\Convoiturage-Backend\\node_modules\\mongoose\\lib\\connection.js:856:11)\n' +
    '    at gracefulShutdown (C:\\Projet perso\\Convoiturage-Backend\\server.js:333:23)\n' +
    '    at process.<anonymous> (C:\\Projet perso\\Convoiturage-Backend\\server.js:345:28)\n' +
    '    at process.emit (node:events:530:35)',
  rejection: true,
  date: 'Wed Oct 29 2025 11:41:53 GMT+0000 (temps universel coordonné)',
  process: {
    pid: 10960,
    uid: null,
    gid: null,
    cwd: 'C:\\Projet perso\\Convoiturage-Backend',
    execPath: 'C:\\Program Files\\nodejs\\node.exe',
    version: 'v22.15.0',
    argv: [
      'C:\\Program Files\\nodejs\\node.exe',
      'C:\\Projet perso\\Convoiturage-Backend\\server.js'
    ],
    memoryUsage: {
      rss: 124383232,
      heapTotal: 71028736,
      heapUsed: 63756768,
      external: 22756320,
      arrayBuffers: 19209367
    }
  },
  os: { loadavg: [ 0, 0, 0 ], uptime: 9976.125 },
  trace: [
    {
      column: 11,
      file: 'C:\\Projet perso\\Convoiturage-Backend\\node_modules\\mongoose\\lib\\connection.js',
      function: 'NativeConnection.close',
      line: 856,
      method: 'close',
      native: false
    },
    {
      column: 23,
      file: 'C:\\Projet perso\\Convoiturage-Backend\\server.js',
      function: 'gracefulShutdown',
      line: 333,
      method: null,
      native: false
    },
    {
      column: 28,
      file: 'C:\\Projet perso\\Convoiturage-Backend\\server.js',
      function: null,
      line: 345,
      method: null,
      native: false
    },
    {
      column: 35,
      file: 'node:events',
      function: 'process.emit',
      line: 530,
      method: 'emit',
      native: false
    }
  ],
  service: 'covoiturage-api',
  environment: 'development',
  version: '1.0.0',
  timestamp: '2025-10-29 11:41:53'
}
{
  error: MongooseError: Connection.prototype.close() no longer accepts a callback
      at NativeConnection.close (C:\Projet perso\Convoiturage-Backend\node_modules\mongoose\lib\connection.js:856:11)
      at gracefulShutdown (C:\Projet perso\Convoiturage-Backend\server.js:333:23)
      at process.<anonymous> (C:\Projet perso\Convoiturage-Backend\server.js:345:28)
      at process.emit (node:events:530:35),
  level: 'error',
  message: 'unhandledRejection: Connection.prototype.close() no longer accepts a callback\n' +
    'MongooseError: Connection.prototype.close() no longer accepts a callback\n' +
    '    at NativeConnection.close (C:\\Projet perso\\Convoiturage-Backend\\node_modules\\mongoose\\lib\\connection.js:856:11)\n' +
    '    at gracefulShutdown (C:\\Projet perso\\Convoiturage-Backend\\server.js:333:23)\n' +
    '    at process.<anonymous> (C:\\Projet perso\\Convoiturage-Backend\\server.js:345:28)\n' +
    '    at process.emit (node:events:530:35)',
  stack: 'MongooseError: Connection.prototype.close() no longer accepts a callback\n' +
    '    at NativeConnection.close (C:\\Projet perso\\Convoiturage-Backend\\node_modules\\mongoose\\lib\\connection.js:856:11)\n' +
    '    at gracefulShutdown (C:\\Projet perso\\Convoiturage-Backend\\server.js:333:23)\n' +
    '    at process.<anonymous> (C:\\Projet perso\\Convoiturage-Backend\\server.js:345:28)\n' +
    '    at process.emit (node:events:530:35)',
  rejection: true,
  date: 'Wed Oct 29 2025 12:24:33 GMT+0000 (temps universel coordonné)',
  process: {
    pid: 17188,
    uid: null,
    gid: null,
    cwd: 'C:\\Projet perso\\Convoiturage-Backend',
    execPath: 'C:\\Program Files\\nodejs\\node.exe',
    version: 'v22.15.0',
    argv: [
      'C:\\Program Files\\nodejs\\node.exe',
      'C:\\Projet perso\\Convoiturage-Backend\\server.js'
    ],
    memoryUsage: {
      rss: 112459776,
      heapTotal: 70504448,
      heapUsed: 64293096,
      external: 22895499,
      arrayBuffers: 19344290
    }
  },
  os: { loadavg: [ 0, 0, 0 ], uptime: 12536.296 },
  trace: [
    {
      column: 11,
      file: 'C:\\Projet perso\\Convoiturage-Backend\\node_modules\\mongoose\\lib\\connection.js',
      function: 'NativeConnection.close',
      line: 856,
      method: 'close',
      native: false
    },
    {
      column: 23,
      file: 'C:\\Projet perso\\Convoiturage-Backend\\server.js',
      function: 'gracefulShutdown',
      line: 333,
      method: null,
      native: false
    },
    {
      column: 28,
      file: 'C:\\Projet perso\\Convoiturage-Backend\\server.js',
      function: null,
      line: 345,
      method: null,
      native: false
    },
    {
      column: 35,
      file: 'node:events',
      function: 'process.emit',
      line: 530,
      method: 'emit',
      native: false
    }
  ],
  service: 'covoiturage-api',
  environment: 'development',
  version: '1.0.0',
  timestamp: '2025-10-29 12:24:33'
}
{
  error: MongooseError: Connection.prototype.close() no longer accepts a callback
      at NativeConnection.close (C:\Projet perso\Convoiturage-Backend\node_modules\mongoose\lib\connection.js:856:11)
      at gracefulShutdown (C:\Projet perso\Convoiturage-Backend\server.js:333:23)
      at process.<anonymous> (C:\Projet perso\Convoiturage-Backend\server.js:345:28)
      at process.emit (node:events:530:35),
  level: 'error',
  message: 'unhandledRejection: Connection.prototype.close() no longer accepts a callback\n' +
    'MongooseError: Connection.prototype.close() no longer accepts a callback\n' +
    '    at NativeConnection.close (C:\\Projet perso\\Convoiturage-Backend\\node_modules\\mongoose\\lib\\connection.js:856:11)\n' +
    '    at gracefulShutdown (C:\\Projet perso\\Convoiturage-Backend\\server.js:333:23)\n' +
    '    at process.<anonymous> (C:\\Projet perso\\Convoiturage-Backend\\server.js:345:28)\n' +
    '    at process.emit (node:events:530:35)',
  stack: 'MongooseError: Connection.prototype.close() no longer accepts a callback\n' +
    '    at NativeConnection.close (C:\\Projet perso\\Convoiturage-Backend\\node_modules\\mongoose\\lib\\connection.js:856:11)\n' +
    '    at gracefulShutdown (C:\\Projet perso\\Convoiturage-Backend\\server.js:333:23)\n' +
    '    at process.<anonymous> (C:\\Projet perso\\Convoiturage-Backend\\server.js:345:28)\n' +
    '    at process.emit (node:events:530:35)',
  rejection: true,
  date: 'Wed Oct 29 2025 12:34:26 GMT+0000 (temps universel coordonné)',
  process: {
    pid: 1204,
    uid: null,
    gid: null,
    cwd: 'C:\\Projet perso\\Convoiturage-Backend',
    execPath: 'C:\\Program Files\\nodejs\\node.exe',
    version: 'v22.15.0',
    argv: [
      'C:\\Program Files\\nodejs\\node.exe',
      'C:\\Projet perso\\Convoiturage-Backend\\server.js'
    ],
    memoryUsage: {
      rss: 120967168,
      heapTotal: 68407296,
      heapUsed: 65035472,
      external: 22791132,
      arrayBuffers: 19244179
    }
  },
  os: { loadavg: [ 0, 0, 0 ], uptime: 13129.265 },
  trace: [
    {
      column: 11,
      file: 'C:\\Projet perso\\Convoiturage-Backend\\node_modules\\mongoose\\lib\\connection.js',
      function: 'NativeConnection.close',
      line: 856,
      method: 'close',
      native: false
    },
    {
      column: 23,
      file: 'C:\\Projet perso\\Convoiturage-Backend\\server.js',
      function: 'gracefulShutdown',
      line: 333,
      method: null,
      native: false
    },
    {
      column: 28,
      file: 'C:\\Projet perso\\Convoiturage-Backend\\server.js',
      function: null,
      line: 345,
      method: null,
      native: false
    },
    {
      column: 35,
      file: 'node:events',
      function: 'process.emit',
      line: 530,
      method: 'emit',
>>>>>>> 5999ab8a
      native: false
    }
  ],
  service: 'covoiturage-api',
  environment: 'development',
  version: '1.0.0',
<<<<<<< HEAD
  timestamp: '2025-11-02 22:42:04'
}
{
  error: TypeError: Cannot read properties of undefined (reading 'obtenirTrajetsParConducteur')
      at obtenirTrajetsConducteur (C:\new\covoiturage\Convoiturage-Backend\controllers\trajetController.js:176:15)
      at Layer.handle [as handle_request] (C:\new\covoiturage\Convoiturage-Backend\node_modules\express\lib\router\layer.js:95:5)
      at next (C:\new\covoiturage\Convoiturage-Backend\node_modules\express\lib\router\route.js:149:13)
      at handleValidationErrors (C:\new\covoiturage\Convoiturage-Backend\routes\trajets.js:29:3)
      at Layer.handle [as handle_request] (C:\new\covoiturage\Convoiturage-Backend\node_modules\express\lib\router\layer.js:95:5)
      at next (C:\new\covoiturage\Convoiturage-Backend\node_modules\express\lib\router\route.js:149:13)
      at middleware (C:\new\covoiturage\Convoiturage-Backend\node_modules\express-validator\lib\middlewares\check.js:16:13)
=======
  timestamp: '2025-10-29 12:34:26'
}
{
  error: TypeError: Cannot read properties of undefined (reading 'obtenirTrajetsParConducteur')
      at obtenirTrajetsConducteur (C:\Projet perso\Convoiturage-Backend\controllers\trajetController.js:176:15)
      at Layer.handle [as handle_request] (C:\Projet perso\Convoiturage-Backend\node_modules\express\lib\router\layer.js:95:5)
      at next (C:\Projet perso\Convoiturage-Backend\node_modules\express\lib\router\route.js:149:13)
      at handleValidationErrors (C:\Projet perso\Convoiturage-Backend\routes\trajets.js:29:3)
      at Layer.handle [as handle_request] (C:\Projet perso\Convoiturage-Backend\node_modules\express\lib\router\layer.js:95:5)
      at next (C:\Projet perso\Convoiturage-Backend\node_modules\express\lib\router\route.js:149:13)
      at middleware (C:\Projet perso\Convoiturage-Backend\node_modules\express-validator\lib\middlewares\check.js:16:13)
>>>>>>> 5999ab8a
      at process.processTicksAndRejections (node:internal/process/task_queues:105:5),
  level: 'error',
  message: "unhandledRejection: Cannot read properties of undefined (reading 'obtenirTrajetsParConducteur')\n" +
    "TypeError: Cannot read properties of undefined (reading 'obtenirTrajetsParConducteur')\n" +
<<<<<<< HEAD
    '    at obtenirTrajetsConducteur (C:\\new\\covoiturage\\Convoiturage-Backend\\controllers\\trajetController.js:176:15)\n' +
    '    at Layer.handle [as handle_request] (C:\\new\\covoiturage\\Convoiturage-Backend\\node_modules\\express\\lib\\router\\layer.js:95:5)\n' +
    '    at next (C:\\new\\covoiturage\\Convoiturage-Backend\\node_modules\\express\\lib\\router\\route.js:149:13)\n' +
    '    at handleValidationErrors (C:\\new\\covoiturage\\Convoiturage-Backend\\routes\\trajets.js:29:3)\n' +
    '    at Layer.handle [as handle_request] (C:\\new\\covoiturage\\Convoiturage-Backend\\node_modules\\express\\lib\\router\\layer.js:95:5)\n' +
    '    at next (C:\\new\\covoiturage\\Convoiturage-Backend\\node_modules\\express\\lib\\router\\route.js:149:13)\n' +
    '    at middleware (C:\\new\\covoiturage\\Convoiturage-Backend\\node_modules\\express-validator\\lib\\middlewares\\check.js:16:13)\n' +
    '    at process.processTicksAndRejections (node:internal/process/task_queues:105:5)',
  stack: "TypeError: Cannot read properties of undefined (reading 'obtenirTrajetsParConducteur')\n" +
    '    at obtenirTrajetsConducteur (C:\\new\\covoiturage\\Convoiturage-Backend\\controllers\\trajetController.js:176:15)\n' +
    '    at Layer.handle [as handle_request] (C:\\new\\covoiturage\\Convoiturage-Backend\\node_modules\\express\\lib\\router\\layer.js:95:5)\n' +
    '    at next (C:\\new\\covoiturage\\Convoiturage-Backend\\node_modules\\express\\lib\\router\\route.js:149:13)\n' +
    '    at handleValidationErrors (C:\\new\\covoiturage\\Convoiturage-Backend\\routes\\trajets.js:29:3)\n' +
    '    at Layer.handle [as handle_request] (C:\\new\\covoiturage\\Convoiturage-Backend\\node_modules\\express\\lib\\router\\layer.js:95:5)\n' +
    '    at next (C:\\new\\covoiturage\\Convoiturage-Backend\\node_modules\\express\\lib\\router\\route.js:149:13)\n' +
    '    at middleware (C:\\new\\covoiturage\\Convoiturage-Backend\\node_modules\\express-validator\\lib\\middlewares\\check.js:16:13)\n' +
    '    at process.processTicksAndRejections (node:internal/process/task_queues:105:5)',
  rejection: true,
  date: 'Sun Nov 02 2025 23:27:04 GMT+0100 (heure normale d’Europe centrale)',
  process: {
    pid: 23484,
    uid: null,
    gid: null,
    cwd: 'C:\\new\\covoiturage\\Convoiturage-Backend',
    execPath: 'C:\\Program Files\\nodejs\\node.exe',
    version: 'v22.18.0',
    argv: [
      'C:\\Program Files\\nodejs\\node.exe',
      'C:\\new\\covoiturage\\Convoiturage-Backend\\server.js'
    ],
    memoryUsage: {
      rss: 70209536,
      heapTotal: 65302528,
      heapUsed: 61715752,
      external: 22868269,
      arrayBuffers: 19241502
    }
  },
  os: { loadavg: [ 0, 0, 0 ], uptime: 131309.75 },
  trace: [
    {
      column: 15,
      file: 'C:\\new\\covoiturage\\Convoiturage-Backend\\controllers\\trajetController.js',
=======
    '    at obtenirTrajetsConducteur (C:\\Projet perso\\Convoiturage-Backend\\controllers\\trajetController.js:176:15)\n' +
    '    at Layer.handle [as handle_request] (C:\\Projet perso\\Convoiturage-Backend\\node_modules\\express\\lib\\router\\layer.js:95:5)\n' +
    '    at next (C:\\Projet perso\\Convoiturage-Backend\\node_modules\\express\\lib\\router\\route.js:149:13)\n' +
    '    at handleValidationErrors (C:\\Projet perso\\Convoiturage-Backend\\routes\\trajets.js:29:3)\n' +
    '    at Layer.handle [as handle_request] (C:\\Projet perso\\Convoiturage-Backend\\node_modules\\express\\lib\\router\\layer.js:95:5)\n' +
    '    at next (C:\\Projet perso\\Convoiturage-Backend\\node_modules\\express\\lib\\router\\route.js:149:13)\n' +
    '    at middleware (C:\\Projet perso\\Convoiturage-Backend\\node_modules\\express-validator\\lib\\middlewares\\check.js:16:13)\n' +
    '    at process.processTicksAndRejections (node:internal/process/task_queues:105:5)',
  stack: "TypeError: Cannot read properties of undefined (reading 'obtenirTrajetsParConducteur')\n" +
    '    at obtenirTrajetsConducteur (C:\\Projet perso\\Convoiturage-Backend\\controllers\\trajetController.js:176:15)\n' +
    '    at Layer.handle [as handle_request] (C:\\Projet perso\\Convoiturage-Backend\\node_modules\\express\\lib\\router\\layer.js:95:5)\n' +
    '    at next (C:\\Projet perso\\Convoiturage-Backend\\node_modules\\express\\lib\\router\\route.js:149:13)\n' +
    '    at handleValidationErrors (C:\\Projet perso\\Convoiturage-Backend\\routes\\trajets.js:29:3)\n' +
    '    at Layer.handle [as handle_request] (C:\\Projet perso\\Convoiturage-Backend\\node_modules\\express\\lib\\router\\layer.js:95:5)\n' +
    '    at next (C:\\Projet perso\\Convoiturage-Backend\\node_modules\\express\\lib\\router\\route.js:149:13)\n' +
    '    at middleware (C:\\Projet perso\\Convoiturage-Backend\\node_modules\\express-validator\\lib\\middlewares\\check.js:16:13)\n' +
    '    at process.processTicksAndRejections (node:internal/process/task_queues:105:5)',
  rejection: true,
  date: 'Wed Oct 29 2025 12:55:17 GMT+0000 (temps universel coordonné)',
  process: {
    pid: 5864,
    uid: null,
    gid: null,
    cwd: 'C:\\Projet perso\\Convoiturage-Backend',
    execPath: 'C:\\Program Files\\nodejs\\node.exe',
    version: 'v22.15.0',
    argv: [
      'C:\\Program Files\\nodejs\\node.exe',
      'C:\\Projet perso\\Convoiturage-Backend\\server.js'
    ],
    memoryUsage: {
      rss: 123543552,
      heapTotal: 69980160,
      heapUsed: 65556072,
      external: 23356469,
      arrayBuffers: 19813772
    }
  },
  os: { loadavg: [ 0, 0, 0 ], uptime: 14379.859 },
  trace: [
    {
      column: 15,
      file: 'C:\\Projet perso\\Convoiturage-Backend\\controllers\\trajetController.js',
>>>>>>> 5999ab8a
      function: 'obtenirTrajetsConducteur',
      line: 176,
      method: null,
      native: false
    },
    {
      column: 5,
<<<<<<< HEAD
      file: 'C:\\new\\covoiturage\\Convoiturage-Backend\\node_modules\\express\\lib\\router\\layer.js',
=======
      file: 'C:\\Projet perso\\Convoiturage-Backend\\node_modules\\express\\lib\\router\\layer.js',
>>>>>>> 5999ab8a
      function: 'Layer.handle [as handle_request]',
      line: 95,
      method: 'handle [as handle_request]',
      native: false
    },
    {
      column: 13,
<<<<<<< HEAD
      file: 'C:\\new\\covoiturage\\Convoiturage-Backend\\node_modules\\express\\lib\\router\\route.js',
=======
      file: 'C:\\Projet perso\\Convoiturage-Backend\\node_modules\\express\\lib\\router\\route.js',
>>>>>>> 5999ab8a
      function: 'next',
      line: 149,
      method: null,
      native: false
    },
    {
      column: 3,
<<<<<<< HEAD
      file: 'C:\\new\\covoiturage\\Convoiturage-Backend\\routes\\trajets.js',
=======
      file: 'C:\\Projet perso\\Convoiturage-Backend\\routes\\trajets.js',
>>>>>>> 5999ab8a
      function: 'handleValidationErrors',
      line: 29,
      method: null,
      native: false
    },
    {
      column: 5,
<<<<<<< HEAD
      file: 'C:\\new\\covoiturage\\Convoiturage-Backend\\node_modules\\express\\lib\\router\\layer.js',
=======
      file: 'C:\\Projet perso\\Convoiturage-Backend\\node_modules\\express\\lib\\router\\layer.js',
>>>>>>> 5999ab8a
      function: 'Layer.handle [as handle_request]',
      line: 95,
      method: 'handle [as handle_request]',
      native: false
    },
    {
      column: 13,
<<<<<<< HEAD
      file: 'C:\\new\\covoiturage\\Convoiturage-Backend\\node_modules\\express\\lib\\router\\route.js',
=======
      file: 'C:\\Projet perso\\Convoiturage-Backend\\node_modules\\express\\lib\\router\\route.js',
>>>>>>> 5999ab8a
      function: 'next',
      line: 149,
      method: null,
      native: false
    },
    {
      column: 13,
<<<<<<< HEAD
      file: 'C:\\new\\covoiturage\\Convoiturage-Backend\\node_modules\\express-validator\\lib\\middlewares\\check.js',
=======
      file: 'C:\\Projet perso\\Convoiturage-Backend\\node_modules\\express-validator\\lib\\middlewares\\check.js',
>>>>>>> 5999ab8a
      function: 'middleware',
      line: 16,
      method: null,
      native: false
    },
    {
      column: 5,
      file: 'node:internal/process/task_queues',
      function: 'process.processTicksAndRejections',
      line: 105,
      method: 'processTicksAndRejections',
      native: false
    }
  ],
  service: 'covoiturage-api',
  environment: 'development',
  version: '1.0.0',
<<<<<<< HEAD
  timestamp: '2025-11-02 23:27:04'
=======
  timestamp: '2025-10-29 12:55:17'
}
{
  error: MongooseError: Connection.prototype.close() no longer accepts a callback
      at NativeConnection.close (C:\Projet perso\Convoiturage-Backend\node_modules\mongoose\lib\connection.js:856:11)
      at gracefulShutdown (C:\Projet perso\Convoiturage-Backend\server.js:333:23)
      at process.<anonymous> (C:\Projet perso\Convoiturage-Backend\server.js:345:28)
      at process.emit (node:events:530:35),
  level: 'error',
  message: 'unhandledRejection: Connection.prototype.close() no longer accepts a callback\n' +
    'MongooseError: Connection.prototype.close() no longer accepts a callback\n' +
    '    at NativeConnection.close (C:\\Projet perso\\Convoiturage-Backend\\node_modules\\mongoose\\lib\\connection.js:856:11)\n' +
    '    at gracefulShutdown (C:\\Projet perso\\Convoiturage-Backend\\server.js:333:23)\n' +
    '    at process.<anonymous> (C:\\Projet perso\\Convoiturage-Backend\\server.js:345:28)\n' +
    '    at process.emit (node:events:530:35)',
  stack: 'MongooseError: Connection.prototype.close() no longer accepts a callback\n' +
    '    at NativeConnection.close (C:\\Projet perso\\Convoiturage-Backend\\node_modules\\mongoose\\lib\\connection.js:856:11)\n' +
    '    at gracefulShutdown (C:\\Projet perso\\Convoiturage-Backend\\server.js:333:23)\n' +
    '    at process.<anonymous> (C:\\Projet perso\\Convoiturage-Backend\\server.js:345:28)\n' +
    '    at process.emit (node:events:530:35)',
  rejection: true,
  date: 'Wed Oct 29 2025 13:11:46 GMT+0000 (temps universel coordonné)',
  process: {
    pid: 3024,
    uid: null,
    gid: null,
    cwd: 'C:\\Projet perso\\Convoiturage-Backend',
    execPath: 'C:\\Program Files\\nodejs\\node.exe',
    version: 'v22.15.0',
    argv: [
      'C:\\Program Files\\nodejs\\node.exe',
      'C:\\Projet perso\\Convoiturage-Backend\\server.js'
    ],
    memoryUsage: {
      rss: 122642432,
      heapTotal: 69718016,
      heapUsed: 66003560,
      external: 22814913,
      arrayBuffers: 19272216
    }
  },
  os: { loadavg: [ 0, 0, 0 ], uptime: 15368.875 },
  trace: [
    {
      column: 11,
      file: 'C:\\Projet perso\\Convoiturage-Backend\\node_modules\\mongoose\\lib\\connection.js',
      function: 'NativeConnection.close',
      line: 856,
      method: 'close',
      native: false
    },
    {
      column: 23,
      file: 'C:\\Projet perso\\Convoiturage-Backend\\server.js',
      function: 'gracefulShutdown',
      line: 333,
      method: null,
      native: false
    },
    {
      column: 28,
      file: 'C:\\Projet perso\\Convoiturage-Backend\\server.js',
      function: null,
      line: 345,
      method: null,
      native: false
    },
    {
      column: 35,
      file: 'node:events',
      function: 'process.emit',
      line: 530,
      method: 'emit',
      native: false
    }
  ],
  service: 'covoiturage-api',
  environment: 'development',
  version: '1.0.0',
  timestamp: '2025-10-29 13:11:46'
}
{
  error: MongooseError: Connection.prototype.close() no longer accepts a callback
      at NativeConnection.close (C:\Projet perso\Convoiturage-Backend\node_modules\mongoose\lib\connection.js:856:11)
      at gracefulShutdown (C:\Projet perso\Convoiturage-Backend\server.js:333:23)
      at process.<anonymous> (C:\Projet perso\Convoiturage-Backend\server.js:345:28)
      at process.emit (node:events:530:35),
  level: 'error',
  message: 'unhandledRejection: Connection.prototype.close() no longer accepts a callback\n' +
    'MongooseError: Connection.prototype.close() no longer accepts a callback\n' +
    '    at NativeConnection.close (C:\\Projet perso\\Convoiturage-Backend\\node_modules\\mongoose\\lib\\connection.js:856:11)\n' +
    '    at gracefulShutdown (C:\\Projet perso\\Convoiturage-Backend\\server.js:333:23)\n' +
    '    at process.<anonymous> (C:\\Projet perso\\Convoiturage-Backend\\server.js:345:28)\n' +
    '    at process.emit (node:events:530:35)',
  stack: 'MongooseError: Connection.prototype.close() no longer accepts a callback\n' +
    '    at NativeConnection.close (C:\\Projet perso\\Convoiturage-Backend\\node_modules\\mongoose\\lib\\connection.js:856:11)\n' +
    '    at gracefulShutdown (C:\\Projet perso\\Convoiturage-Backend\\server.js:333:23)\n' +
    '    at process.<anonymous> (C:\\Projet perso\\Convoiturage-Backend\\server.js:345:28)\n' +
    '    at process.emit (node:events:530:35)',
  rejection: true,
  date: 'Wed Oct 29 2025 14:24:15 GMT+0000 (temps universel coordonné)',
  process: {
    pid: 15520,
    uid: null,
    gid: null,
    cwd: 'C:\\Projet perso\\Convoiturage-Backend',
    execPath: 'C:\\Program Files\\nodejs\\node.exe',
    version: 'v22.15.0',
    argv: [
      'C:\\Program Files\\nodejs\\node.exe',
      'C:\\Projet perso\\Convoiturage-Backend\\server.js'
    ],
    memoryUsage: {
      rss: 129802240,
      heapTotal: 70504448,
      heapUsed: 63526280,
      external: 22652004,
      arrayBuffers: 19109307
    }
  },
  os: { loadavg: [ 0, 0, 0 ], uptime: 19716.75 },
  trace: [
    {
      column: 11,
      file: 'C:\\Projet perso\\Convoiturage-Backend\\node_modules\\mongoose\\lib\\connection.js',
      function: 'NativeConnection.close',
      line: 856,
      method: 'close',
      native: false
    },
    {
      column: 23,
      file: 'C:\\Projet perso\\Convoiturage-Backend\\server.js',
      function: 'gracefulShutdown',
      line: 333,
      method: null,
      native: false
    },
    {
      column: 28,
      file: 'C:\\Projet perso\\Convoiturage-Backend\\server.js',
      function: null,
      line: 345,
      method: null,
      native: false
    },
    {
      column: 35,
      file: 'node:events',
      function: 'process.emit',
      line: 530,
      method: 'emit',
      native: false
    }
  ],
  service: 'covoiturage-api',
  environment: 'development',
  version: '1.0.0',
  timestamp: '2025-10-29 14:24:15'
}
{
  error: MongooseError: Connection.prototype.close() no longer accepts a callback
      at NativeConnection.close (C:\Projet perso\Convoiturage-Backend\node_modules\mongoose\lib\connection.js:856:11)
      at gracefulShutdown (C:\Projet perso\Convoiturage-Backend\server.js:333:23)
      at process.<anonymous> (C:\Projet perso\Convoiturage-Backend\server.js:345:28)
      at process.emit (node:events:530:35),
  level: 'error',
  message: 'unhandledRejection: Connection.prototype.close() no longer accepts a callback\n' +
    'MongooseError: Connection.prototype.close() no longer accepts a callback\n' +
    '    at NativeConnection.close (C:\\Projet perso\\Convoiturage-Backend\\node_modules\\mongoose\\lib\\connection.js:856:11)\n' +
    '    at gracefulShutdown (C:\\Projet perso\\Convoiturage-Backend\\server.js:333:23)\n' +
    '    at process.<anonymous> (C:\\Projet perso\\Convoiturage-Backend\\server.js:345:28)\n' +
    '    at process.emit (node:events:530:35)',
  stack: 'MongooseError: Connection.prototype.close() no longer accepts a callback\n' +
    '    at NativeConnection.close (C:\\Projet perso\\Convoiturage-Backend\\node_modules\\mongoose\\lib\\connection.js:856:11)\n' +
    '    at gracefulShutdown (C:\\Projet perso\\Convoiturage-Backend\\server.js:333:23)\n' +
    '    at process.<anonymous> (C:\\Projet perso\\Convoiturage-Backend\\server.js:345:28)\n' +
    '    at process.emit (node:events:530:35)',
  rejection: true,
  date: 'Wed Oct 29 2025 14:31:03 GMT+0000 (temps universel coordonné)',
  process: {
    pid: 13624,
    uid: null,
    gid: null,
    cwd: 'C:\\Projet perso\\Convoiturage-Backend',
    execPath: 'C:\\Program Files\\nodejs\\node.exe',
    version: 'v22.15.0',
    argv: [
      'C:\\Program Files\\nodejs\\node.exe',
      'C:\\Projet perso\\Convoiturage-Backend\\server.js'
    ],
    memoryUsage: {
      rss: 122687488,
      heapTotal: 69980160,
      heapUsed: 65679032,
      external: 22758254,
      arrayBuffers: 19215557
    }
  },
  os: { loadavg: [ 0, 0, 0 ], uptime: 20124.968 },
  trace: [
    {
      column: 11,
      file: 'C:\\Projet perso\\Convoiturage-Backend\\node_modules\\mongoose\\lib\\connection.js',
      function: 'NativeConnection.close',
      line: 856,
      method: 'close',
      native: false
    },
    {
      column: 23,
      file: 'C:\\Projet perso\\Convoiturage-Backend\\server.js',
      function: 'gracefulShutdown',
      line: 333,
      method: null,
      native: false
    },
    {
      column: 28,
      file: 'C:\\Projet perso\\Convoiturage-Backend\\server.js',
      function: null,
      line: 345,
      method: null,
      native: false
    },
    {
      column: 35,
      file: 'node:events',
      function: 'process.emit',
      line: 530,
      method: 'emit',
      native: false
    }
  ],
  service: 'covoiturage-api',
  environment: 'development',
  version: '1.0.0',
  timestamp: '2025-10-29 14:31:03'
}
{
  error: MongooseError: Connection.prototype.close() no longer accepts a callback
      at NativeConnection.close (C:\Projet perso\Convoiturage-Backend\node_modules\mongoose\lib\connection.js:856:11)
      at gracefulShutdown (C:\Projet perso\Convoiturage-Backend\server.js:333:23)
      at process.<anonymous> (C:\Projet perso\Convoiturage-Backend\server.js:345:28)
      at process.emit (node:events:530:35),
  level: 'error',
  message: 'unhandledRejection: Connection.prototype.close() no longer accepts a callback\n' +
    'MongooseError: Connection.prototype.close() no longer accepts a callback\n' +
    '    at NativeConnection.close (C:\\Projet perso\\Convoiturage-Backend\\node_modules\\mongoose\\lib\\connection.js:856:11)\n' +
    '    at gracefulShutdown (C:\\Projet perso\\Convoiturage-Backend\\server.js:333:23)\n' +
    '    at process.<anonymous> (C:\\Projet perso\\Convoiturage-Backend\\server.js:345:28)\n' +
    '    at process.emit (node:events:530:35)',
  stack: 'MongooseError: Connection.prototype.close() no longer accepts a callback\n' +
    '    at NativeConnection.close (C:\\Projet perso\\Convoiturage-Backend\\node_modules\\mongoose\\lib\\connection.js:856:11)\n' +
    '    at gracefulShutdown (C:\\Projet perso\\Convoiturage-Backend\\server.js:333:23)\n' +
    '    at process.<anonymous> (C:\\Projet perso\\Convoiturage-Backend\\server.js:345:28)\n' +
    '    at process.emit (node:events:530:35)',
  rejection: true,
  date: 'Wed Oct 29 2025 14:35:20 GMT+0000 (temps universel coordonné)',
  process: {
    pid: 17068,
    uid: null,
    gid: null,
    cwd: 'C:\\Projet perso\\Convoiturage-Backend',
    execPath: 'C:\\Program Files\\nodejs\\node.exe',
    version: 'v22.15.0',
    argv: [
      'C:\\Program Files\\nodejs\\node.exe',
      'C:\\Projet perso\\Convoiturage-Backend\\server.js'
    ],
    memoryUsage: {
      rss: 119341056,
      heapTotal: 66572288,
      heapUsed: 63742472,
      external: 22544606,
      arrayBuffers: 19001909
    }
  },
  os: { loadavg: [ 0, 0, 0 ], uptime: 20381.531 },
  trace: [
    {
      column: 11,
      file: 'C:\\Projet perso\\Convoiturage-Backend\\node_modules\\mongoose\\lib\\connection.js',
      function: 'NativeConnection.close',
      line: 856,
      method: 'close',
      native: false
    },
    {
      column: 23,
      file: 'C:\\Projet perso\\Convoiturage-Backend\\server.js',
      function: 'gracefulShutdown',
      line: 333,
      method: null,
      native: false
    },
    {
      column: 28,
      file: 'C:\\Projet perso\\Convoiturage-Backend\\server.js',
      function: null,
      line: 345,
      method: null,
      native: false
    },
    {
      column: 35,
      file: 'node:events',
      function: 'process.emit',
      line: 530,
      method: 'emit',
      native: false
    }
  ],
  service: 'covoiturage-api',
  environment: 'development',
  version: '1.0.0',
  timestamp: '2025-10-29 14:35:20'
}
{
  error: MongooseError: Connection.prototype.close() no longer accepts a callback
      at NativeConnection.close (C:\Projet perso\Convoiturage-Backend\node_modules\mongoose\lib\connection.js:856:11)
      at gracefulShutdown (C:\Projet perso\Convoiturage-Backend\server.js:333:23)
      at process.<anonymous> (C:\Projet perso\Convoiturage-Backend\server.js:345:28)
      at process.emit (node:events:530:35),
  level: 'error',
  message: 'unhandledRejection: Connection.prototype.close() no longer accepts a callback\n' +
    'MongooseError: Connection.prototype.close() no longer accepts a callback\n' +
    '    at NativeConnection.close (C:\\Projet perso\\Convoiturage-Backend\\node_modules\\mongoose\\lib\\connection.js:856:11)\n' +
    '    at gracefulShutdown (C:\\Projet perso\\Convoiturage-Backend\\server.js:333:23)\n' +
    '    at process.<anonymous> (C:\\Projet perso\\Convoiturage-Backend\\server.js:345:28)\n' +
    '    at process.emit (node:events:530:35)',
  stack: 'MongooseError: Connection.prototype.close() no longer accepts a callback\n' +
    '    at NativeConnection.close (C:\\Projet perso\\Convoiturage-Backend\\node_modules\\mongoose\\lib\\connection.js:856:11)\n' +
    '    at gracefulShutdown (C:\\Projet perso\\Convoiturage-Backend\\server.js:333:23)\n' +
    '    at process.<anonymous> (C:\\Projet perso\\Convoiturage-Backend\\server.js:345:28)\n' +
    '    at process.emit (node:events:530:35)',
  rejection: true,
  date: 'Wed Oct 29 2025 14:44:02 GMT+0000 (temps universel coordonné)',
  process: {
    pid: 16744,
    uid: null,
    gid: null,
    cwd: 'C:\\Projet perso\\Convoiturage-Backend',
    execPath: 'C:\\Program Files\\nodejs\\node.exe',
    version: 'v22.15.0',
    argv: [
      'C:\\Program Files\\nodejs\\node.exe',
      'C:\\Projet perso\\Convoiturage-Backend\\server.js'
    ],
    memoryUsage: {
      rss: 123801600,
      heapTotal: 68931584,
      heapUsed: 65817416,
      external: 22815220,
      arrayBuffers: 19268267
    }
  },
  os: { loadavg: [ 0, 0, 0 ], uptime: 20904 },
  trace: [
    {
      column: 11,
      file: 'C:\\Projet perso\\Convoiturage-Backend\\node_modules\\mongoose\\lib\\connection.js',
      function: 'NativeConnection.close',
      line: 856,
      method: 'close',
      native: false
    },
    {
      column: 23,
      file: 'C:\\Projet perso\\Convoiturage-Backend\\server.js',
      function: 'gracefulShutdown',
      line: 333,
      method: null,
      native: false
    },
    {
      column: 28,
      file: 'C:\\Projet perso\\Convoiturage-Backend\\server.js',
      function: null,
      line: 345,
      method: null,
      native: false
    },
    {
      column: 35,
      file: 'node:events',
      function: 'process.emit',
      line: 530,
      method: 'emit',
      native: false
    }
  ],
  service: 'covoiturage-api',
  environment: 'development',
  version: '1.0.0',
  timestamp: '2025-10-29 14:44:02'
}
{
  error: MongooseError: Connection.prototype.close() no longer accepts a callback
      at NativeConnection.close (C:\Projet perso\Convoiturage-Backend\node_modules\mongoose\lib\connection.js:856:11)
      at gracefulShutdown (C:\Projet perso\Convoiturage-Backend\server.js:333:23)
      at process.<anonymous> (C:\Projet perso\Convoiturage-Backend\server.js:345:28)
      at process.emit (node:events:530:35),
  level: 'error',
  message: 'unhandledRejection: Connection.prototype.close() no longer accepts a callback\n' +
    'MongooseError: Connection.prototype.close() no longer accepts a callback\n' +
    '    at NativeConnection.close (C:\\Projet perso\\Convoiturage-Backend\\node_modules\\mongoose\\lib\\connection.js:856:11)\n' +
    '    at gracefulShutdown (C:\\Projet perso\\Convoiturage-Backend\\server.js:333:23)\n' +
    '    at process.<anonymous> (C:\\Projet perso\\Convoiturage-Backend\\server.js:345:28)\n' +
    '    at process.emit (node:events:530:35)',
  stack: 'MongooseError: Connection.prototype.close() no longer accepts a callback\n' +
    '    at NativeConnection.close (C:\\Projet perso\\Convoiturage-Backend\\node_modules\\mongoose\\lib\\connection.js:856:11)\n' +
    '    at gracefulShutdown (C:\\Projet perso\\Convoiturage-Backend\\server.js:333:23)\n' +
    '    at process.<anonymous> (C:\\Projet perso\\Convoiturage-Backend\\server.js:345:28)\n' +
    '    at process.emit (node:events:530:35)',
  rejection: true,
  date: 'Wed Oct 29 2025 14:54:20 GMT+0000 (temps universel coordonné)',
  process: {
    pid: 11996,
    uid: null,
    gid: null,
    cwd: 'C:\\Projet perso\\Convoiturage-Backend',
    execPath: 'C:\\Program Files\\nodejs\\node.exe',
    version: 'v22.15.0',
    argv: [
      'C:\\Program Files\\nodejs\\node.exe',
      'C:\\Projet perso\\Convoiturage-Backend\\server.js'
    ],
    memoryUsage: {
      rss: 123957248,
      heapTotal: 71028736,
      heapUsed: 67525104,
      external: 23037412,
      arrayBuffers: 19494715
    }
  },
  os: { loadavg: [ 0, 0, 0 ], uptime: 21522.171 },
  trace: [
    {
      column: 11,
      file: 'C:\\Projet perso\\Convoiturage-Backend\\node_modules\\mongoose\\lib\\connection.js',
      function: 'NativeConnection.close',
      line: 856,
      method: 'close',
      native: false
    },
    {
      column: 23,
      file: 'C:\\Projet perso\\Convoiturage-Backend\\server.js',
      function: 'gracefulShutdown',
      line: 333,
      method: null,
      native: false
    },
    {
      column: 28,
      file: 'C:\\Projet perso\\Convoiturage-Backend\\server.js',
      function: null,
      line: 345,
      method: null,
      native: false
    },
    {
      column: 35,
      file: 'node:events',
      function: 'process.emit',
      line: 530,
      method: 'emit',
      native: false
    }
  ],
  service: 'covoiturage-api',
  environment: 'development',
  version: '1.0.0',
  timestamp: '2025-10-29 14:54:20'
}
{
  error: MongooseError: Connection.prototype.close() no longer accepts a callback
      at NativeConnection.close (C:\Projet perso\Convoiturage-Backend\node_modules\mongoose\lib\connection.js:856:11)
      at gracefulShutdown (C:\Projet perso\Convoiturage-Backend\server.js:333:23)
      at process.<anonymous> (C:\Projet perso\Convoiturage-Backend\server.js:345:28)
      at process.emit (node:events:530:35),
  level: 'error',
  message: 'unhandledRejection: Connection.prototype.close() no longer accepts a callback\n' +
    'MongooseError: Connection.prototype.close() no longer accepts a callback\n' +
    '    at NativeConnection.close (C:\\Projet perso\\Convoiturage-Backend\\node_modules\\mongoose\\lib\\connection.js:856:11)\n' +
    '    at gracefulShutdown (C:\\Projet perso\\Convoiturage-Backend\\server.js:333:23)\n' +
    '    at process.<anonymous> (C:\\Projet perso\\Convoiturage-Backend\\server.js:345:28)\n' +
    '    at process.emit (node:events:530:35)',
  stack: 'MongooseError: Connection.prototype.close() no longer accepts a callback\n' +
    '    at NativeConnection.close (C:\\Projet perso\\Convoiturage-Backend\\node_modules\\mongoose\\lib\\connection.js:856:11)\n' +
    '    at gracefulShutdown (C:\\Projet perso\\Convoiturage-Backend\\server.js:333:23)\n' +
    '    at process.<anonymous> (C:\\Projet perso\\Convoiturage-Backend\\server.js:345:28)\n' +
    '    at process.emit (node:events:530:35)',
  rejection: true,
  date: 'Fri Oct 31 2025 19:17:25 GMT+0000 (temps universel coordonné)',
  process: {
    pid: 13792,
    uid: null,
    gid: null,
    cwd: 'C:\\Projet perso\\Convoiturage-Backend',
    execPath: 'C:\\Program Files\\nodejs\\node.exe',
    version: 'v22.15.0',
    argv: [
      'C:\\Program Files\\nodejs\\node.exe',
      'C:\\Projet perso\\Convoiturage-Backend\\server.js'
    ],
    memoryUsage: {
      rss: 121180160,
      heapTotal: 69513216,
      heapUsed: 65865520,
      external: 22934601,
      arrayBuffers: 19391904
    }
  },
  os: { loadavg: [ 0, 0, 0 ], uptime: 34656.703 },
  trace: [
    {
      column: 11,
      file: 'C:\\Projet perso\\Convoiturage-Backend\\node_modules\\mongoose\\lib\\connection.js',
      function: 'NativeConnection.close',
      line: 856,
      method: 'close',
      native: false
    },
    {
      column: 23,
      file: 'C:\\Projet perso\\Convoiturage-Backend\\server.js',
      function: 'gracefulShutdown',
      line: 333,
      method: null,
      native: false
    },
    {
      column: 28,
      file: 'C:\\Projet perso\\Convoiturage-Backend\\server.js',
      function: null,
      line: 345,
      method: null,
      native: false
    },
    {
      column: 35,
      file: 'node:events',
      function: 'process.emit',
      line: 530,
      method: 'emit',
      native: false
    }
  ],
  service: 'covoiturage-api',
  environment: 'development',
  version: '1.0.0',
  timestamp: '2025-10-31 19:17:25'
}
{
  error: MongooseError: Connection.prototype.close() no longer accepts a callback
      at NativeConnection.close (C:\Projet perso\Convoiturage-Backend\node_modules\mongoose\lib\connection.js:856:11)
      at gracefulShutdown (C:\Projet perso\Convoiturage-Backend\server.js:333:23)
      at process.<anonymous> (C:\Projet perso\Convoiturage-Backend\server.js:345:28)
      at process.emit (node:events:530:35),
  level: 'error',
  message: 'unhandledRejection: Connection.prototype.close() no longer accepts a callback\n' +
    'MongooseError: Connection.prototype.close() no longer accepts a callback\n' +
    '    at NativeConnection.close (C:\\Projet perso\\Convoiturage-Backend\\node_modules\\mongoose\\lib\\connection.js:856:11)\n' +
    '    at gracefulShutdown (C:\\Projet perso\\Convoiturage-Backend\\server.js:333:23)\n' +
    '    at process.<anonymous> (C:\\Projet perso\\Convoiturage-Backend\\server.js:345:28)\n' +
    '    at process.emit (node:events:530:35)',
  stack: 'MongooseError: Connection.prototype.close() no longer accepts a callback\n' +
    '    at NativeConnection.close (C:\\Projet perso\\Convoiturage-Backend\\node_modules\\mongoose\\lib\\connection.js:856:11)\n' +
    '    at gracefulShutdown (C:\\Projet perso\\Convoiturage-Backend\\server.js:333:23)\n' +
    '    at process.<anonymous> (C:\\Projet perso\\Convoiturage-Backend\\server.js:345:28)\n' +
    '    at process.emit (node:events:530:35)',
  rejection: true,
  date: 'Sun Nov 02 2025 22:10:46 GMT+0000 (temps universel coordonné)',
  process: {
    pid: 12460,
    uid: null,
    gid: null,
    cwd: 'C:\\Projet perso\\Convoiturage-Backend',
    execPath: 'C:\\Program Files\\nodejs\\node.exe',
    version: 'v22.15.0',
    argv: [
      'C:\\Program Files\\nodejs\\node.exe',
      'C:\\Projet perso\\Convoiturage-Backend\\server.js'
    ],
    memoryUsage: {
      rss: 122351616,
      heapTotal: 67678208,
      heapUsed: 64525296,
      external: 23320304,
      arrayBuffers: 19777607
    }
  },
  os: { loadavg: [ 0, 0, 0 ], uptime: 20319.484 },
  trace: [
    {
      column: 11,
      file: 'C:\\Projet perso\\Convoiturage-Backend\\node_modules\\mongoose\\lib\\connection.js',
      function: 'NativeConnection.close',
      line: 856,
      method: 'close',
      native: false
    },
    {
      column: 23,
      file: 'C:\\Projet perso\\Convoiturage-Backend\\server.js',
      function: 'gracefulShutdown',
      line: 333,
      method: null,
      native: false
    },
    {
      column: 28,
      file: 'C:\\Projet perso\\Convoiturage-Backend\\server.js',
      function: null,
      line: 345,
      method: null,
      native: false
    },
    {
      column: 35,
      file: 'node:events',
      function: 'process.emit',
      line: 530,
      method: 'emit',
      native: false
    }
  ],
  service: 'covoiturage-api',
  environment: 'development',
  version: '1.0.0',
  timestamp: '2025-11-02 22:10:46'
}
{
  error: MongooseError: Connection.prototype.close() no longer accepts a callback
      at NativeConnection.close (C:\Projet perso\Convoiturage-Backend\node_modules\mongoose\lib\connection.js:856:11)
      at gracefulShutdown (C:\Projet perso\Convoiturage-Backend\server.js:333:23)
      at process.<anonymous> (C:\Projet perso\Convoiturage-Backend\server.js:345:28)
      at process.emit (node:events:530:35),
  level: 'error',
  message: 'unhandledRejection: Connection.prototype.close() no longer accepts a callback\n' +
    'MongooseError: Connection.prototype.close() no longer accepts a callback\n' +
    '    at NativeConnection.close (C:\\Projet perso\\Convoiturage-Backend\\node_modules\\mongoose\\lib\\connection.js:856:11)\n' +
    '    at gracefulShutdown (C:\\Projet perso\\Convoiturage-Backend\\server.js:333:23)\n' +
    '    at process.<anonymous> (C:\\Projet perso\\Convoiturage-Backend\\server.js:345:28)\n' +
    '    at process.emit (node:events:530:35)',
  stack: 'MongooseError: Connection.prototype.close() no longer accepts a callback\n' +
    '    at NativeConnection.close (C:\\Projet perso\\Convoiturage-Backend\\node_modules\\mongoose\\lib\\connection.js:856:11)\n' +
    '    at gracefulShutdown (C:\\Projet perso\\Convoiturage-Backend\\server.js:333:23)\n' +
    '    at process.<anonymous> (C:\\Projet perso\\Convoiturage-Backend\\server.js:345:28)\n' +
    '    at process.emit (node:events:530:35)',
  rejection: true,
  date: 'Sun Nov 02 2025 22:37:00 GMT+0000 (temps universel coordonné)',
  process: {
    pid: 5288,
    uid: null,
    gid: null,
    cwd: 'C:\\Projet perso\\Convoiturage-Backend',
    execPath: 'C:\\Program Files\\nodejs\\node.exe',
    version: 'v22.15.0',
    argv: [
      'C:\\Program Files\\nodejs\\node.exe',
      'C:\\Projet perso\\Convoiturage-Backend\\server.js'
    ],
    memoryUsage: {
      rss: 125460480,
      heapTotal: 70303744,
      heapUsed: 67176936,
      external: 23369423,
      arrayBuffers: 19826726
    }
  },
  os: { loadavg: [ 0, 0, 0 ], uptime: 21893.515 },
  trace: [
    {
      column: 11,
      file: 'C:\\Projet perso\\Convoiturage-Backend\\node_modules\\mongoose\\lib\\connection.js',
      function: 'NativeConnection.close',
      line: 856,
      method: 'close',
      native: false
    },
    {
      column: 23,
      file: 'C:\\Projet perso\\Convoiturage-Backend\\server.js',
      function: 'gracefulShutdown',
      line: 333,
      method: null,
      native: false
    },
    {
      column: 28,
      file: 'C:\\Projet perso\\Convoiturage-Backend\\server.js',
      function: null,
      line: 345,
      method: null,
      native: false
    },
    {
      column: 35,
      file: 'node:events',
      function: 'process.emit',
      line: 530,
      method: 'emit',
      native: false
    }
  ],
  service: 'covoiturage-api',
  environment: 'development',
  version: '1.0.0',
  timestamp: '2025-11-02 22:37:00'
}
{
  error: MongooseError: Connection.prototype.close() no longer accepts a callback
      at NativeConnection.close (C:\Projet perso\Convoiturage-Backend\node_modules\mongoose\lib\connection.js:856:11)
      at gracefulShutdown (C:\Projet perso\Convoiturage-Backend\server.js:333:23)
      at process.<anonymous> (C:\Projet perso\Convoiturage-Backend\server.js:345:28)
      at process.emit (node:events:530:35),
  level: 'error',
  message: 'unhandledRejection: Connection.prototype.close() no longer accepts a callback\n' +
    'MongooseError: Connection.prototype.close() no longer accepts a callback\n' +
    '    at NativeConnection.close (C:\\Projet perso\\Convoiturage-Backend\\node_modules\\mongoose\\lib\\connection.js:856:11)\n' +
    '    at gracefulShutdown (C:\\Projet perso\\Convoiturage-Backend\\server.js:333:23)\n' +
    '    at process.<anonymous> (C:\\Projet perso\\Convoiturage-Backend\\server.js:345:28)\n' +
    '    at process.emit (node:events:530:35)',
  stack: 'MongooseError: Connection.prototype.close() no longer accepts a callback\n' +
    '    at NativeConnection.close (C:\\Projet perso\\Convoiturage-Backend\\node_modules\\mongoose\\lib\\connection.js:856:11)\n' +
    '    at gracefulShutdown (C:\\Projet perso\\Convoiturage-Backend\\server.js:333:23)\n' +
    '    at process.<anonymous> (C:\\Projet perso\\Convoiturage-Backend\\server.js:345:28)\n' +
    '    at process.emit (node:events:530:35)',
  rejection: true,
  date: 'Mon Nov 03 2025 00:56:10 GMT+0000 (temps universel coordonné)',
  process: {
    pid: 6416,
    uid: null,
    gid: null,
    cwd: 'C:\\Projet perso\\Convoiturage-Backend',
    execPath: 'C:\\Program Files\\nodejs\\node.exe',
    version: 'v22.15.0',
    argv: [
      'C:\\Program Files\\nodejs\\node.exe',
      'C:\\Projet perso\\Convoiturage-Backend\\server.js'
    ],
    memoryUsage: {
      rss: 108331008,
      heapTotal: 70107136,
      heapUsed: 62213808,
      external: 23140827,
      arrayBuffers: 19604080
    }
  },
  os: { loadavg: [ 0, 0, 0 ], uptime: 30243.234 },
  trace: [
    {
      column: 11,
      file: 'C:\\Projet perso\\Convoiturage-Backend\\node_modules\\mongoose\\lib\\connection.js',
      function: 'NativeConnection.close',
      line: 856,
      method: 'close',
      native: false
    },
    {
      column: 23,
      file: 'C:\\Projet perso\\Convoiturage-Backend\\server.js',
      function: 'gracefulShutdown',
      line: 333,
      method: null,
      native: false
    },
    {
      column: 28,
      file: 'C:\\Projet perso\\Convoiturage-Backend\\server.js',
      function: null,
      line: 345,
      method: null,
      native: false
    },
    {
      column: 35,
      file: 'node:events',
      function: 'process.emit',
      line: 530,
      method: 'emit',
      native: false
    }
  ],
  service: 'covoiturage-api',
  environment: 'development',
  version: '1.0.0',
  timestamp: '2025-11-03 00:56:10'
}
{
  error: MongooseError: Connection.prototype.close() no longer accepts a callback
      at NativeConnection.close (C:\Projet perso\Convoiturage-Backend\node_modules\mongoose\lib\connection.js:856:11)
      at gracefulShutdown (C:\Projet perso\Convoiturage-Backend\server.js:333:23)
      at process.<anonymous> (C:\Projet perso\Convoiturage-Backend\server.js:345:28)
      at process.emit (node:events:530:35),
  level: 'error',
  message: 'unhandledRejection: Connection.prototype.close() no longer accepts a callback\n' +
    'MongooseError: Connection.prototype.close() no longer accepts a callback\n' +
    '    at NativeConnection.close (C:\\Projet perso\\Convoiturage-Backend\\node_modules\\mongoose\\lib\\connection.js:856:11)\n' +
    '    at gracefulShutdown (C:\\Projet perso\\Convoiturage-Backend\\server.js:333:23)\n' +
    '    at process.<anonymous> (C:\\Projet perso\\Convoiturage-Backend\\server.js:345:28)\n' +
    '    at process.emit (node:events:530:35)',
  stack: 'MongooseError: Connection.prototype.close() no longer accepts a callback\n' +
    '    at NativeConnection.close (C:\\Projet perso\\Convoiturage-Backend\\node_modules\\mongoose\\lib\\connection.js:856:11)\n' +
    '    at gracefulShutdown (C:\\Projet perso\\Convoiturage-Backend\\server.js:333:23)\n' +
    '    at process.<anonymous> (C:\\Projet perso\\Convoiturage-Backend\\server.js:345:28)\n' +
    '    at process.emit (node:events:530:35)',
  rejection: true,
  date: 'Mon Nov 03 2025 10:27:30 GMT+0000 (temps universel coordonné)',
  process: {
    pid: 18040,
    uid: null,
    gid: null,
    cwd: 'C:\\Projet perso\\Convoiturage-Backend',
    execPath: 'C:\\Program Files\\nodejs\\node.exe',
    version: 'v22.15.0',
    argv: [
      'C:\\Program Files\\nodejs\\node.exe',
      'C:\\Projet perso\\Convoiturage-Backend\\server.js'
    ],
    memoryUsage: {
      rss: 110817280,
      heapTotal: 72728576,
      heapUsed: 61085168,
      external: 22632627,
      arrayBuffers: 19091334
    }
  },
  os: { loadavg: [ 0, 0, 0 ], uptime: 64523.078 },
  trace: [
    {
      column: 11,
      file: 'C:\\Projet perso\\Convoiturage-Backend\\node_modules\\mongoose\\lib\\connection.js',
      function: 'NativeConnection.close',
      line: 856,
      method: 'close',
      native: false
    },
    {
      column: 23,
      file: 'C:\\Projet perso\\Convoiturage-Backend\\server.js',
      function: 'gracefulShutdown',
      line: 333,
      method: null,
      native: false
    },
    {
      column: 28,
      file: 'C:\\Projet perso\\Convoiturage-Backend\\server.js',
      function: null,
      line: 345,
      method: null,
      native: false
    },
    {
      column: 35,
      file: 'node:events',
      function: 'process.emit',
      line: 530,
      method: 'emit',
      native: false
    }
  ],
  service: 'covoiturage-api',
  environment: 'development',
  version: '1.0.0',
  timestamp: '2025-11-03 10:27:30'
}
{
  error: MongooseError: Connection.prototype.close() no longer accepts a callback
      at NativeConnection.close (C:\Projet perso\Convoiturage-Backend\node_modules\mongoose\lib\connection.js:856:11)
      at gracefulShutdown (C:\Projet perso\Convoiturage-Backend\server.js:333:23)
      at process.<anonymous> (C:\Projet perso\Convoiturage-Backend\server.js:345:28)
      at process.emit (node:events:530:35),
  level: 'error',
  message: 'unhandledRejection: Connection.prototype.close() no longer accepts a callback\n' +
    'MongooseError: Connection.prototype.close() no longer accepts a callback\n' +
    '    at NativeConnection.close (C:\\Projet perso\\Convoiturage-Backend\\node_modules\\mongoose\\lib\\connection.js:856:11)\n' +
    '    at gracefulShutdown (C:\\Projet perso\\Convoiturage-Backend\\server.js:333:23)\n' +
    '    at process.<anonymous> (C:\\Projet perso\\Convoiturage-Backend\\server.js:345:28)\n' +
    '    at process.emit (node:events:530:35)',
  stack: 'MongooseError: Connection.prototype.close() no longer accepts a callback\n' +
    '    at NativeConnection.close (C:\\Projet perso\\Convoiturage-Backend\\node_modules\\mongoose\\lib\\connection.js:856:11)\n' +
    '    at gracefulShutdown (C:\\Projet perso\\Convoiturage-Backend\\server.js:333:23)\n' +
    '    at process.<anonymous> (C:\\Projet perso\\Convoiturage-Backend\\server.js:345:28)\n' +
    '    at process.emit (node:events:530:35)',
  rejection: true,
  date: 'Mon Nov 03 2025 14:45:00 GMT+0000 (temps universel coordonné)',
  process: {
    pid: 4936,
    uid: null,
    gid: null,
    cwd: 'C:\\Projet perso\\Convoiturage-Backend',
    execPath: 'C:\\Program Files\\nodejs\\node.exe',
    version: 'v22.15.0',
    argv: [
      'C:\\Program Files\\nodejs\\node.exe',
      'C:\\Projet perso\\Convoiturage-Backend\\server.js'
    ],
    memoryUsage: {
      rss: 118366208,
      heapTotal: 73723904,
      heapUsed: 65535016,
      external: 22876489,
      arrayBuffers: 19329536
    }
  },
  os: { loadavg: [ 0, 0, 0 ], uptime: 79973.093 },
  trace: [
    {
      column: 11,
      file: 'C:\\Projet perso\\Convoiturage-Backend\\node_modules\\mongoose\\lib\\connection.js',
      function: 'NativeConnection.close',
      line: 856,
      method: 'close',
      native: false
    },
    {
      column: 23,
      file: 'C:\\Projet perso\\Convoiturage-Backend\\server.js',
      function: 'gracefulShutdown',
      line: 333,
      method: null,
      native: false
    },
    {
      column: 28,
      file: 'C:\\Projet perso\\Convoiturage-Backend\\server.js',
      function: null,
      line: 345,
      method: null,
      native: false
    },
    {
      column: 35,
      file: 'node:events',
      function: 'process.emit',
      line: 530,
      method: 'emit',
      native: false
    }
  ],
  service: 'covoiturage-api',
  environment: 'development',
  version: '1.0.0',
  timestamp: '2025-11-03 14:45:00'
}
{
  error: MongooseError: Connection.prototype.close() no longer accepts a callback
      at NativeConnection.close (C:\Projet perso\Convoiturage-Backend\node_modules\mongoose\lib\connection.js:856:11)
      at gracefulShutdown (C:\Projet perso\Convoiturage-Backend\server.js:333:23)
      at process.<anonymous> (C:\Projet perso\Convoiturage-Backend\server.js:345:28)
      at process.emit (node:events:530:35),
  level: 'error',
  message: 'unhandledRejection: Connection.prototype.close() no longer accepts a callback\n' +
    'MongooseError: Connection.prototype.close() no longer accepts a callback\n' +
    '    at NativeConnection.close (C:\\Projet perso\\Convoiturage-Backend\\node_modules\\mongoose\\lib\\connection.js:856:11)\n' +
    '    at gracefulShutdown (C:\\Projet perso\\Convoiturage-Backend\\server.js:333:23)\n' +
    '    at process.<anonymous> (C:\\Projet perso\\Convoiturage-Backend\\server.js:345:28)\n' +
    '    at process.emit (node:events:530:35)',
  stack: 'MongooseError: Connection.prototype.close() no longer accepts a callback\n' +
    '    at NativeConnection.close (C:\\Projet perso\\Convoiturage-Backend\\node_modules\\mongoose\\lib\\connection.js:856:11)\n' +
    '    at gracefulShutdown (C:\\Projet perso\\Convoiturage-Backend\\server.js:333:23)\n' +
    '    at process.<anonymous> (C:\\Projet perso\\Convoiturage-Backend\\server.js:345:28)\n' +
    '    at process.emit (node:events:530:35)',
  rejection: true,
  date: 'Mon Nov 03 2025 14:53:14 GMT+0000 (temps universel coordonné)',
  process: {
    pid: 21408,
    uid: null,
    gid: null,
    cwd: 'C:\\Projet perso\\Convoiturage-Backend',
    execPath: 'C:\\Program Files\\nodejs\\node.exe',
    version: 'v22.15.0',
    argv: [
      'C:\\Program Files\\nodejs\\node.exe',
      'C:\\Projet perso\\Convoiturage-Backend\\server.js'
    ],
    memoryUsage: {
      rss: 119992320,
      heapTotal: 67432448,
      heapUsed: 64265088,
      external: 22700943,
      arrayBuffers: 19158246
    }
  },
  os: { loadavg: [ 0, 0, 0 ], uptime: 80467.234 },
  trace: [
    {
      column: 11,
      file: 'C:\\Projet perso\\Convoiturage-Backend\\node_modules\\mongoose\\lib\\connection.js',
      function: 'NativeConnection.close',
      line: 856,
      method: 'close',
      native: false
    },
    {
      column: 23,
      file: 'C:\\Projet perso\\Convoiturage-Backend\\server.js',
      function: 'gracefulShutdown',
      line: 333,
      method: null,
      native: false
    },
    {
      column: 28,
      file: 'C:\\Projet perso\\Convoiturage-Backend\\server.js',
      function: null,
      line: 345,
      method: null,
      native: false
    },
    {
      column: 35,
      file: 'node:events',
      function: 'process.emit',
      line: 530,
      method: 'emit',
      native: false
    }
  ],
  service: 'covoiturage-api',
  environment: 'development',
  version: '1.0.0',
  timestamp: '2025-11-03 14:53:14'
}
{
  error: MongooseError: Connection.prototype.close() no longer accepts a callback
      at NativeConnection.close (C:\Projet perso\Convoiturage-Backend\node_modules\mongoose\lib\connection.js:856:11)
      at gracefulShutdown (C:\Projet perso\Convoiturage-Backend\server.js:333:23)
      at process.<anonymous> (C:\Projet perso\Convoiturage-Backend\server.js:345:28)
      at process.emit (node:events:530:35),
  level: 'error',
  message: 'unhandledRejection: Connection.prototype.close() no longer accepts a callback\n' +
    'MongooseError: Connection.prototype.close() no longer accepts a callback\n' +
    '    at NativeConnection.close (C:\\Projet perso\\Convoiturage-Backend\\node_modules\\mongoose\\lib\\connection.js:856:11)\n' +
    '    at gracefulShutdown (C:\\Projet perso\\Convoiturage-Backend\\server.js:333:23)\n' +
    '    at process.<anonymous> (C:\\Projet perso\\Convoiturage-Backend\\server.js:345:28)\n' +
    '    at process.emit (node:events:530:35)',
  stack: 'MongooseError: Connection.prototype.close() no longer accepts a callback\n' +
    '    at NativeConnection.close (C:\\Projet perso\\Convoiturage-Backend\\node_modules\\mongoose\\lib\\connection.js:856:11)\n' +
    '    at gracefulShutdown (C:\\Projet perso\\Convoiturage-Backend\\server.js:333:23)\n' +
    '    at process.<anonymous> (C:\\Projet perso\\Convoiturage-Backend\\server.js:345:28)\n' +
    '    at process.emit (node:events:530:35)',
  rejection: true,
  date: 'Mon Nov 03 2025 15:11:32 GMT+0000 (temps universel coordonné)',
  process: {
    pid: 19300,
    uid: null,
    gid: null,
    cwd: 'C:\\Projet perso\\Convoiturage-Backend',
    execPath: 'C:\\Program Files\\nodejs\\node.exe',
    version: 'v22.15.0',
    argv: [
      'C:\\Program Files\\nodejs\\node.exe',
      'C:\\Projet perso\\Convoiturage-Backend\\server.js'
    ],
    memoryUsage: {
      rss: 124841984,
      heapTotal: 69529600,
      heapUsed: 66301992,
      external: 23142336,
      arrayBuffers: 19550481
    }
  },
  os: { loadavg: [ 0, 0, 0 ], uptime: 81564.859 },
  trace: [
    {
      column: 11,
      file: 'C:\\Projet perso\\Convoiturage-Backend\\node_modules\\mongoose\\lib\\connection.js',
      function: 'NativeConnection.close',
      line: 856,
      method: 'close',
      native: false
    },
    {
      column: 23,
      file: 'C:\\Projet perso\\Convoiturage-Backend\\server.js',
      function: 'gracefulShutdown',
      line: 333,
      method: null,
      native: false
    },
    {
      column: 28,
      file: 'C:\\Projet perso\\Convoiturage-Backend\\server.js',
      function: null,
      line: 345,
      method: null,
      native: false
    },
    {
      column: 35,
      file: 'node:events',
      function: 'process.emit',
      line: 530,
      method: 'emit',
      native: false
    }
  ],
  service: 'covoiturage-api',
  environment: 'development',
  version: '1.0.0',
  timestamp: '2025-11-03 15:11:32'
}
{
  error: MongooseError: Connection.prototype.close() no longer accepts a callback
      at NativeConnection.close (C:\Projet perso\Convoiturage-Backend\node_modules\mongoose\lib\connection.js:856:11)
      at gracefulShutdown (C:\Projet perso\Convoiturage-Backend\server.js:333:23)
      at process.<anonymous> (C:\Projet perso\Convoiturage-Backend\server.js:345:28)
      at process.emit (node:events:530:35),
  level: 'error',
  message: 'unhandledRejection: Connection.prototype.close() no longer accepts a callback\n' +
    'MongooseError: Connection.prototype.close() no longer accepts a callback\n' +
    '    at NativeConnection.close (C:\\Projet perso\\Convoiturage-Backend\\node_modules\\mongoose\\lib\\connection.js:856:11)\n' +
    '    at gracefulShutdown (C:\\Projet perso\\Convoiturage-Backend\\server.js:333:23)\n' +
    '    at process.<anonymous> (C:\\Projet perso\\Convoiturage-Backend\\server.js:345:28)\n' +
    '    at process.emit (node:events:530:35)',
  stack: 'MongooseError: Connection.prototype.close() no longer accepts a callback\n' +
    '    at NativeConnection.close (C:\\Projet perso\\Convoiturage-Backend\\node_modules\\mongoose\\lib\\connection.js:856:11)\n' +
    '    at gracefulShutdown (C:\\Projet perso\\Convoiturage-Backend\\server.js:333:23)\n' +
    '    at process.<anonymous> (C:\\Projet perso\\Convoiturage-Backend\\server.js:345:28)\n' +
    '    at process.emit (node:events:530:35)',
  rejection: true,
  date: 'Mon Nov 03 2025 15:34:34 GMT+0000 (temps universel coordonné)',
  process: {
    pid: 19276,
    uid: null,
    gid: null,
    cwd: 'C:\\Projet perso\\Convoiturage-Backend',
    execPath: 'C:\\Program Files\\nodejs\\node.exe',
    version: 'v22.15.0',
    argv: [
      'C:\\Program Files\\nodejs\\node.exe',
      'C:\\Projet perso\\Convoiturage-Backend\\server.js'
    ],
    memoryUsage: {
      rss: 123543552,
      heapTotal: 68743168,
      heapUsed: 65885472,
      external: 23296219,
      arrayBuffers: 19749266
    }
  },
  os: { loadavg: [ 0, 0, 0 ], uptime: 82947.593 },
  trace: [
    {
      column: 11,
      file: 'C:\\Projet perso\\Convoiturage-Backend\\node_modules\\mongoose\\lib\\connection.js',
      function: 'NativeConnection.close',
      line: 856,
      method: 'close',
      native: false
    },
    {
      column: 23,
      file: 'C:\\Projet perso\\Convoiturage-Backend\\server.js',
      function: 'gracefulShutdown',
      line: 333,
      method: null,
      native: false
    },
    {
      column: 28,
      file: 'C:\\Projet perso\\Convoiturage-Backend\\server.js',
      function: null,
      line: 345,
      method: null,
      native: false
    },
    {
      column: 35,
      file: 'node:events',
      function: 'process.emit',
      line: 530,
      method: 'emit',
      native: false
    }
  ],
  service: 'covoiturage-api',
  environment: 'development',
  version: '1.0.0',
  timestamp: '2025-11-03 15:34:34'
}
{
  error: MongooseError: Connection.prototype.close() no longer accepts a callback
      at NativeConnection.close (C:\Projet perso\Convoiturage-Backend\node_modules\mongoose\lib\connection.js:856:11)
      at gracefulShutdown (C:\Projet perso\Convoiturage-Backend\server.js:333:23)
      at process.<anonymous> (C:\Projet perso\Convoiturage-Backend\server.js:345:28)
      at process.emit (node:events:530:35),
  level: 'error',
  message: 'unhandledRejection: Connection.prototype.close() no longer accepts a callback\n' +
    'MongooseError: Connection.prototype.close() no longer accepts a callback\n' +
    '    at NativeConnection.close (C:\\Projet perso\\Convoiturage-Backend\\node_modules\\mongoose\\lib\\connection.js:856:11)\n' +
    '    at gracefulShutdown (C:\\Projet perso\\Convoiturage-Backend\\server.js:333:23)\n' +
    '    at process.<anonymous> (C:\\Projet perso\\Convoiturage-Backend\\server.js:345:28)\n' +
    '    at process.emit (node:events:530:35)',
  stack: 'MongooseError: Connection.prototype.close() no longer accepts a callback\n' +
    '    at NativeConnection.close (C:\\Projet perso\\Convoiturage-Backend\\node_modules\\mongoose\\lib\\connection.js:856:11)\n' +
    '    at gracefulShutdown (C:\\Projet perso\\Convoiturage-Backend\\server.js:333:23)\n' +
    '    at process.<anonymous> (C:\\Projet perso\\Convoiturage-Backend\\server.js:345:28)\n' +
    '    at process.emit (node:events:530:35)',
  rejection: true,
  date: 'Mon Nov 03 2025 17:23:41 GMT+0000 (temps universel coordonné)',
  process: {
    pid: 16828,
    uid: null,
    gid: null,
    cwd: 'C:\\Projet perso\\Convoiturage-Backend',
    execPath: 'C:\\Program Files\\nodejs\\node.exe',
    version: 'v22.15.0',
    argv: [
      'C:\\Program Files\\nodejs\\node.exe',
      'C:\\Projet perso\\Convoiturage-Backend\\server.js'
    ],
    memoryUsage: {
      rss: 111968256,
      heapTotal: 74772480,
      heapUsed: 67786320,
      external: 23194369,
      arrayBuffers: 19651672
    }
  },
  os: { loadavg: [ 0, 0, 0 ], uptime: 89494.531 },
  trace: [
    {
      column: 11,
      file: 'C:\\Projet perso\\Convoiturage-Backend\\node_modules\\mongoose\\lib\\connection.js',
      function: 'NativeConnection.close',
      line: 856,
      method: 'close',
      native: false
    },
    {
      column: 23,
      file: 'C:\\Projet perso\\Convoiturage-Backend\\server.js',
      function: 'gracefulShutdown',
      line: 333,
      method: null,
      native: false
    },
    {
      column: 28,
      file: 'C:\\Projet perso\\Convoiturage-Backend\\server.js',
      function: null,
      line: 345,
      method: null,
      native: false
    },
    {
      column: 35,
      file: 'node:events',
      function: 'process.emit',
      line: 530,
      method: 'emit',
      native: false
    }
  ],
  service: 'covoiturage-api',
  environment: 'development',
  version: '1.0.0',
  timestamp: '2025-11-03 17:23:41'
}
{
  error: MongooseError: Connection.prototype.close() no longer accepts a callback
      at NativeConnection.close (C:\Projet perso\Convoiturage-Backend\node_modules\mongoose\lib\connection.js:856:11)
      at gracefulShutdown (C:\Projet perso\Convoiturage-Backend\server.js:333:23)
      at process.<anonymous> (C:\Projet perso\Convoiturage-Backend\server.js:345:28)
      at process.emit (node:events:530:35),
  level: 'error',
  message: 'unhandledRejection: Connection.prototype.close() no longer accepts a callback\n' +
    'MongooseError: Connection.prototype.close() no longer accepts a callback\n' +
    '    at NativeConnection.close (C:\\Projet perso\\Convoiturage-Backend\\node_modules\\mongoose\\lib\\connection.js:856:11)\n' +
    '    at gracefulShutdown (C:\\Projet perso\\Convoiturage-Backend\\server.js:333:23)\n' +
    '    at process.<anonymous> (C:\\Projet perso\\Convoiturage-Backend\\server.js:345:28)\n' +
    '    at process.emit (node:events:530:35)',
  stack: 'MongooseError: Connection.prototype.close() no longer accepts a callback\n' +
    '    at NativeConnection.close (C:\\Projet perso\\Convoiturage-Backend\\node_modules\\mongoose\\lib\\connection.js:856:11)\n' +
    '    at gracefulShutdown (C:\\Projet perso\\Convoiturage-Backend\\server.js:333:23)\n' +
    '    at process.<anonymous> (C:\\Projet perso\\Convoiturage-Backend\\server.js:345:28)\n' +
    '    at process.emit (node:events:530:35)',
  rejection: true,
  date: 'Mon Nov 03 2025 17:34:53 GMT+0000 (temps universel coordonné)',
  process: {
    pid: 8480,
    uid: null,
    gid: null,
    cwd: 'C:\\Projet perso\\Convoiturage-Backend',
    execPath: 'C:\\Program Files\\nodejs\\node.exe',
    version: 'v22.15.0',
    argv: [
      'C:\\Program Files\\nodejs\\node.exe',
      'C:\\Projet perso\\Convoiturage-Backend\\server.js'
    ],
    memoryUsage: {
      rss: 119988224,
      heapTotal: 66691072,
      heapUsed: 64026872,
      external: 22820348,
      arrayBuffers: 19269139
    }
  },
  os: { loadavg: [ 0, 0, 0 ], uptime: 90165.984 },
  trace: [
    {
      column: 11,
      file: 'C:\\Projet perso\\Convoiturage-Backend\\node_modules\\mongoose\\lib\\connection.js',
      function: 'NativeConnection.close',
      line: 856,
      method: 'close',
      native: false
    },
    {
      column: 23,
      file: 'C:\\Projet perso\\Convoiturage-Backend\\server.js',
      function: 'gracefulShutdown',
      line: 333,
      method: null,
      native: false
    },
    {
      column: 28,
      file: 'C:\\Projet perso\\Convoiturage-Backend\\server.js',
      function: null,
      line: 345,
      method: null,
      native: false
    },
    {
      column: 35,
      file: 'node:events',
      function: 'process.emit',
      line: 530,
      method: 'emit',
      native: false
    }
  ],
  service: 'covoiturage-api',
  environment: 'development',
  version: '1.0.0',
  timestamp: '2025-11-03 17:34:53'
}
{
  error: MongooseError: Connection.prototype.close() no longer accepts a callback
      at NativeConnection.close (C:\Projet perso\Convoiturage-Backend\node_modules\mongoose\lib\connection.js:856:11)
      at gracefulShutdown (C:\Projet perso\Convoiturage-Backend\server.js:333:23)
      at process.<anonymous> (C:\Projet perso\Convoiturage-Backend\server.js:345:28)
      at process.emit (node:events:530:35),
  level: 'error',
  message: 'unhandledRejection: Connection.prototype.close() no longer accepts a callback\n' +
    'MongooseError: Connection.prototype.close() no longer accepts a callback\n' +
    '    at NativeConnection.close (C:\\Projet perso\\Convoiturage-Backend\\node_modules\\mongoose\\lib\\connection.js:856:11)\n' +
    '    at gracefulShutdown (C:\\Projet perso\\Convoiturage-Backend\\server.js:333:23)\n' +
    '    at process.<anonymous> (C:\\Projet perso\\Convoiturage-Backend\\server.js:345:28)\n' +
    '    at process.emit (node:events:530:35)',
  stack: 'MongooseError: Connection.prototype.close() no longer accepts a callback\n' +
    '    at NativeConnection.close (C:\\Projet perso\\Convoiturage-Backend\\node_modules\\mongoose\\lib\\connection.js:856:11)\n' +
    '    at gracefulShutdown (C:\\Projet perso\\Convoiturage-Backend\\server.js:333:23)\n' +
    '    at process.<anonymous> (C:\\Projet perso\\Convoiturage-Backend\\server.js:345:28)\n' +
    '    at process.emit (node:events:530:35)',
  rejection: true,
  date: 'Mon Nov 03 2025 17:42:00 GMT+0000 (temps universel coordonné)',
  process: {
    pid: 17812,
    uid: null,
    gid: null,
    cwd: 'C:\\Projet perso\\Convoiturage-Backend',
    execPath: 'C:\\Program Files\\nodejs\\node.exe',
    version: 'v22.15.0',
    argv: [
      'C:\\Program Files\\nodejs\\node.exe',
      'C:\\Projet perso\\Convoiturage-Backend\\server.js'
    ],
    memoryUsage: {
      rss: 119373824,
      heapTotal: 67477504,
      heapUsed: 64375856,
      external: 22664218,
      arrayBuffers: 19117265
    }
  },
  os: { loadavg: [ 0, 0, 0 ], uptime: 90592.953 },
  trace: [
    {
      column: 11,
      file: 'C:\\Projet perso\\Convoiturage-Backend\\node_modules\\mongoose\\lib\\connection.js',
      function: 'NativeConnection.close',
      line: 856,
      method: 'close',
      native: false
    },
    {
      column: 23,
      file: 'C:\\Projet perso\\Convoiturage-Backend\\server.js',
      function: 'gracefulShutdown',
      line: 333,
      method: null,
      native: false
    },
    {
      column: 28,
      file: 'C:\\Projet perso\\Convoiturage-Backend\\server.js',
      function: null,
      line: 345,
      method: null,
      native: false
    },
    {
      column: 35,
      file: 'node:events',
      function: 'process.emit',
      line: 530,
      method: 'emit',
      native: false
    }
  ],
  service: 'covoiturage-api',
  environment: 'development',
  version: '1.0.0',
  timestamp: '2025-11-03 17:42:00'
}
{
  error: MongooseError: Connection.prototype.close() no longer accepts a callback
      at NativeConnection.close (C:\Projet perso\Convoiturage-Backend\node_modules\mongoose\lib\connection.js:856:11)
      at gracefulShutdown (C:\Projet perso\Convoiturage-Backend\server.js:333:23)
      at process.<anonymous> (C:\Projet perso\Convoiturage-Backend\server.js:345:28)
      at process.emit (node:events:530:35),
  level: 'error',
  message: 'unhandledRejection: Connection.prototype.close() no longer accepts a callback\n' +
    'MongooseError: Connection.prototype.close() no longer accepts a callback\n' +
    '    at NativeConnection.close (C:\\Projet perso\\Convoiturage-Backend\\node_modules\\mongoose\\lib\\connection.js:856:11)\n' +
    '    at gracefulShutdown (C:\\Projet perso\\Convoiturage-Backend\\server.js:333:23)\n' +
    '    at process.<anonymous> (C:\\Projet perso\\Convoiturage-Backend\\server.js:345:28)\n' +
    '    at process.emit (node:events:530:35)',
  stack: 'MongooseError: Connection.prototype.close() no longer accepts a callback\n' +
    '    at NativeConnection.close (C:\\Projet perso\\Convoiturage-Backend\\node_modules\\mongoose\\lib\\connection.js:856:11)\n' +
    '    at gracefulShutdown (C:\\Projet perso\\Convoiturage-Backend\\server.js:333:23)\n' +
    '    at process.<anonymous> (C:\\Projet perso\\Convoiturage-Backend\\server.js:345:28)\n' +
    '    at process.emit (node:events:530:35)',
  rejection: true,
  date: 'Mon Nov 03 2025 23:26:54 GMT+0000 (temps universel coordonné)',
  process: {
    pid: 20408,
    uid: null,
    gid: null,
    cwd: 'C:\\Projet perso\\Convoiturage-Backend',
    execPath: 'C:\\Program Files\\nodejs\\node.exe',
    version: 'v22.15.0',
    argv: [
      'C:\\Program Files\\nodejs\\node.exe',
      'C:\\Projet perso\\Convoiturage-Backend\\server.js'
    ],
    memoryUsage: {
      rss: 126103552,
      heapTotal: 72151040,
      heapUsed: 65803304,
      external: 23018099,
      arrayBuffers: 19471146
    }
  },
  os: { loadavg: [ 0, 0, 0 ], uptime: 111286.859 },
  trace: [
    {
      column: 11,
      file: 'C:\\Projet perso\\Convoiturage-Backend\\node_modules\\mongoose\\lib\\connection.js',
      function: 'NativeConnection.close',
      line: 856,
      method: 'close',
      native: false
    },
    {
      column: 23,
      file: 'C:\\Projet perso\\Convoiturage-Backend\\server.js',
      function: 'gracefulShutdown',
      line: 333,
      method: null,
      native: false
    },
    {
      column: 28,
      file: 'C:\\Projet perso\\Convoiturage-Backend\\server.js',
      function: null,
      line: 345,
      method: null,
      native: false
    },
    {
      column: 35,
      file: 'node:events',
      function: 'process.emit',
      line: 530,
      method: 'emit',
      native: false
    }
  ],
  service: 'covoiturage-api',
  environment: 'development',
  version: '1.0.0',
  timestamp: '2025-11-03 23:26:54'
}
{
  error: MongooseError: Connection.prototype.close() no longer accepts a callback
      at NativeConnection.close (C:\Projet perso\Convoiturage-Backend\node_modules\mongoose\lib\connection.js:856:11)
      at gracefulShutdown (C:\Projet perso\Convoiturage-Backend\server.js:333:23)
      at process.<anonymous> (C:\Projet perso\Convoiturage-Backend\server.js:345:28)
      at process.emit (node:events:530:35),
  level: 'error',
  message: 'unhandledRejection: Connection.prototype.close() no longer accepts a callback\n' +
    'MongooseError: Connection.prototype.close() no longer accepts a callback\n' +
    '    at NativeConnection.close (C:\\Projet perso\\Convoiturage-Backend\\node_modules\\mongoose\\lib\\connection.js:856:11)\n' +
    '    at gracefulShutdown (C:\\Projet perso\\Convoiturage-Backend\\server.js:333:23)\n' +
    '    at process.<anonymous> (C:\\Projet perso\\Convoiturage-Backend\\server.js:345:28)\n' +
    '    at process.emit (node:events:530:35)',
  stack: 'MongooseError: Connection.prototype.close() no longer accepts a callback\n' +
    '    at NativeConnection.close (C:\\Projet perso\\Convoiturage-Backend\\node_modules\\mongoose\\lib\\connection.js:856:11)\n' +
    '    at gracefulShutdown (C:\\Projet perso\\Convoiturage-Backend\\server.js:333:23)\n' +
    '    at process.<anonymous> (C:\\Projet perso\\Convoiturage-Backend\\server.js:345:28)\n' +
    '    at process.emit (node:events:530:35)',
  rejection: true,
  date: 'Mon Nov 03 2025 23:35:11 GMT+0000 (temps universel coordonné)',
  process: {
    pid: 10584,
    uid: null,
    gid: null,
    cwd: 'C:\\Projet perso\\Convoiturage-Backend',
    execPath: 'C:\\Program Files\\nodejs\\node.exe',
    version: 'v22.15.0',
    argv: [
      'C:\\Program Files\\nodejs\\node.exe',
      'C:\\Projet perso\\Convoiturage-Backend\\server.js'
    ],
    memoryUsage: {
      rss: 122474496,
      heapTotal: 69267456,
      heapUsed: 65577632,
      external: 22704468,
      arrayBuffers: 19157515
    }
  },
  os: { loadavg: [ 0, 0, 0 ], uptime: 111784.109 },
  trace: [
    {
      column: 11,
      file: 'C:\\Projet perso\\Convoiturage-Backend\\node_modules\\mongoose\\lib\\connection.js',
      function: 'NativeConnection.close',
      line: 856,
      method: 'close',
      native: false
    },
    {
      column: 23,
      file: 'C:\\Projet perso\\Convoiturage-Backend\\server.js',
      function: 'gracefulShutdown',
      line: 333,
      method: null,
      native: false
    },
    {
      column: 28,
      file: 'C:\\Projet perso\\Convoiturage-Backend\\server.js',
      function: null,
      line: 345,
      method: null,
      native: false
    },
    {
      column: 35,
      file: 'node:events',
      function: 'process.emit',
      line: 530,
      method: 'emit',
      native: false
    }
  ],
  service: 'covoiturage-api',
  environment: 'development',
  version: '1.0.0',
  timestamp: '2025-11-03 23:35:11'
}
{
  error: MongooseError: Connection.prototype.close() no longer accepts a callback
      at NativeConnection.close (C:\Projet perso\Convoiturage-Backend\node_modules\mongoose\lib\connection.js:856:11)
      at gracefulShutdown (C:\Projet perso\Convoiturage-Backend\server.js:333:23)
      at process.<anonymous> (C:\Projet perso\Convoiturage-Backend\server.js:345:28)
      at process.emit (node:events:530:35),
  level: 'error',
  message: 'unhandledRejection: Connection.prototype.close() no longer accepts a callback\n' +
    'MongooseError: Connection.prototype.close() no longer accepts a callback\n' +
    '    at NativeConnection.close (C:\\Projet perso\\Convoiturage-Backend\\node_modules\\mongoose\\lib\\connection.js:856:11)\n' +
    '    at gracefulShutdown (C:\\Projet perso\\Convoiturage-Backend\\server.js:333:23)\n' +
    '    at process.<anonymous> (C:\\Projet perso\\Convoiturage-Backend\\server.js:345:28)\n' +
    '    at process.emit (node:events:530:35)',
  stack: 'MongooseError: Connection.prototype.close() no longer accepts a callback\n' +
    '    at NativeConnection.close (C:\\Projet perso\\Convoiturage-Backend\\node_modules\\mongoose\\lib\\connection.js:856:11)\n' +
    '    at gracefulShutdown (C:\\Projet perso\\Convoiturage-Backend\\server.js:333:23)\n' +
    '    at process.<anonymous> (C:\\Projet perso\\Convoiturage-Backend\\server.js:345:28)\n' +
    '    at process.emit (node:events:530:35)',
  rejection: true,
  date: 'Mon Nov 03 2025 23:39:23 GMT+0000 (temps universel coordonné)',
  process: {
    pid: 22064,
    uid: null,
    gid: null,
    cwd: 'C:\\Projet perso\\Convoiturage-Backend',
    execPath: 'C:\\Program Files\\nodejs\\node.exe',
    version: 'v22.15.0',
    argv: [
      'C:\\Program Files\\nodejs\\node.exe',
      'C:\\Projet perso\\Convoiturage-Backend\\server.js'
    ],
    memoryUsage: {
      rss: 122003456,
      heapTotal: 69050368,
      heapUsed: 65936040,
      external: 22591644,
      arrayBuffers: 19048947
    }
  },
  os: { loadavg: [ 0, 0, 0 ], uptime: 112036.562 },
  trace: [
    {
      column: 11,
      file: 'C:\\Projet perso\\Convoiturage-Backend\\node_modules\\mongoose\\lib\\connection.js',
      function: 'NativeConnection.close',
      line: 856,
      method: 'close',
      native: false
    },
    {
      column: 23,
      file: 'C:\\Projet perso\\Convoiturage-Backend\\server.js',
      function: 'gracefulShutdown',
      line: 333,
      method: null,
      native: false
    },
    {
      column: 28,
      file: 'C:\\Projet perso\\Convoiturage-Backend\\server.js',
      function: null,
      line: 345,
      method: null,
      native: false
    },
    {
      column: 35,
      file: 'node:events',
      function: 'process.emit',
      line: 530,
      method: 'emit',
      native: false
    }
  ],
  service: 'covoiturage-api',
  environment: 'development',
  version: '1.0.0',
  timestamp: '2025-11-03 23:39:23'
}
{
  error: MongooseError: Connection.prototype.close() no longer accepts a callback
      at NativeConnection.close (C:\Projet perso\Convoiturage-Backend\node_modules\mongoose\lib\connection.js:856:11)
      at gracefulShutdown (C:\Projet perso\Convoiturage-Backend\server.js:333:23)
      at process.<anonymous> (C:\Projet perso\Convoiturage-Backend\server.js:345:28)
      at process.emit (node:events:530:35),
  level: 'error',
  message: 'unhandledRejection: Connection.prototype.close() no longer accepts a callback\n' +
    'MongooseError: Connection.prototype.close() no longer accepts a callback\n' +
    '    at NativeConnection.close (C:\\Projet perso\\Convoiturage-Backend\\node_modules\\mongoose\\lib\\connection.js:856:11)\n' +
    '    at gracefulShutdown (C:\\Projet perso\\Convoiturage-Backend\\server.js:333:23)\n' +
    '    at process.<anonymous> (C:\\Projet perso\\Convoiturage-Backend\\server.js:345:28)\n' +
    '    at process.emit (node:events:530:35)',
  stack: 'MongooseError: Connection.prototype.close() no longer accepts a callback\n' +
    '    at NativeConnection.close (C:\\Projet perso\\Convoiturage-Backend\\node_modules\\mongoose\\lib\\connection.js:856:11)\n' +
    '    at gracefulShutdown (C:\\Projet perso\\Convoiturage-Backend\\server.js:333:23)\n' +
    '    at process.<anonymous> (C:\\Projet perso\\Convoiturage-Backend\\server.js:345:28)\n' +
    '    at process.emit (node:events:530:35)',
  rejection: true,
  date: 'Tue Nov 04 2025 08:55:43 GMT+0000 (temps universel coordonné)',
  process: {
    pid: 13636,
    uid: null,
    gid: null,
    cwd: 'C:\\Projet perso\\Convoiturage-Backend',
    execPath: 'C:\\Program Files\\nodejs\\node.exe',
    version: 'v22.15.0',
    argv: [
      'C:\\Program Files\\nodejs\\node.exe',
      'C:\\Projet perso\\Convoiturage-Backend\\server.js'
    ],
    memoryUsage: {
      rss: 119435264,
      heapTotal: 67952640,
      heapUsed: 64786720,
      external: 23090192,
      arrayBuffers: 19543239
    }
  },
  os: { loadavg: [ 0, 0, 0 ], uptime: 5490.453 },
  trace: [
    {
      column: 11,
      file: 'C:\\Projet perso\\Convoiturage-Backend\\node_modules\\mongoose\\lib\\connection.js',
      function: 'NativeConnection.close',
      line: 856,
      method: 'close',
      native: false
    },
    {
      column: 23,
      file: 'C:\\Projet perso\\Convoiturage-Backend\\server.js',
      function: 'gracefulShutdown',
      line: 333,
      method: null,
      native: false
    },
    {
      column: 28,
      file: 'C:\\Projet perso\\Convoiturage-Backend\\server.js',
      function: null,
      line: 345,
      method: null,
      native: false
    },
    {
      column: 35,
      file: 'node:events',
      function: 'process.emit',
      line: 530,
      method: 'emit',
      native: false
    }
  ],
  service: 'covoiturage-api',
  environment: 'development',
  version: '1.0.0',
  timestamp: '2025-11-04 08:55:43'
}
{
  error: MongooseError: Connection.prototype.close() no longer accepts a callback
      at NativeConnection.close (C:\Projet perso\Convoiturage-Backend\node_modules\mongoose\lib\connection.js:856:11)
      at gracefulShutdown (C:\Projet perso\Convoiturage-Backend\server.js:333:23)
      at process.<anonymous> (C:\Projet perso\Convoiturage-Backend\server.js:345:28)
      at process.emit (node:events:530:35),
  level: 'error',
  message: 'unhandledRejection: Connection.prototype.close() no longer accepts a callback\n' +
    'MongooseError: Connection.prototype.close() no longer accepts a callback\n' +
    '    at NativeConnection.close (C:\\Projet perso\\Convoiturage-Backend\\node_modules\\mongoose\\lib\\connection.js:856:11)\n' +
    '    at gracefulShutdown (C:\\Projet perso\\Convoiturage-Backend\\server.js:333:23)\n' +
    '    at process.<anonymous> (C:\\Projet perso\\Convoiturage-Backend\\server.js:345:28)\n' +
    '    at process.emit (node:events:530:35)',
  stack: 'MongooseError: Connection.prototype.close() no longer accepts a callback\n' +
    '    at NativeConnection.close (C:\\Projet perso\\Convoiturage-Backend\\node_modules\\mongoose\\lib\\connection.js:856:11)\n' +
    '    at gracefulShutdown (C:\\Projet perso\\Convoiturage-Backend\\server.js:333:23)\n' +
    '    at process.<anonymous> (C:\\Projet perso\\Convoiturage-Backend\\server.js:345:28)\n' +
    '    at process.emit (node:events:530:35)',
  rejection: true,
  date: 'Tue Nov 04 2025 17:13:52 GMT+0000 (temps universel coordonné)',
  process: {
    pid: 1356,
    uid: null,
    gid: null,
    cwd: 'C:\\Projet perso\\Convoiturage-Backend',
    execPath: 'C:\\Program Files\\nodejs\\node.exe',
    version: 'v22.15.0',
    argv: [
      'C:\\Program Files\\nodejs\\node.exe',
      'C:\\Projet perso\\Convoiturage-Backend\\server.js'
    ],
    memoryUsage: {
      rss: 112590848,
      heapTotal: 70373376,
      heapUsed: 60171752,
      external: 22525450,
      arrayBuffers: 18990108
    }
  },
  os: { loadavg: [ 0, 0, 0 ], uptime: 35379.39 },
  trace: [
    {
      column: 11,
      file: 'C:\\Projet perso\\Convoiturage-Backend\\node_modules\\mongoose\\lib\\connection.js',
      function: 'NativeConnection.close',
      line: 856,
      method: 'close',
      native: false
    },
    {
      column: 23,
      file: 'C:\\Projet perso\\Convoiturage-Backend\\server.js',
      function: 'gracefulShutdown',
      line: 333,
      method: null,
      native: false
    },
    {
      column: 28,
      file: 'C:\\Projet perso\\Convoiturage-Backend\\server.js',
      function: null,
      line: 345,
      method: null,
      native: false
    },
    {
      column: 35,
      file: 'node:events',
      function: 'process.emit',
      line: 530,
      method: 'emit',
      native: false
    }
  ],
  service: 'covoiturage-api',
  environment: 'development',
  version: '1.0.0',
  timestamp: '2025-11-04 17:13:52'
}
{
  error: MongooseError: Connection.prototype.close() no longer accepts a callback
      at NativeConnection.close (C:\Projet perso\Convoiturage-Backend\node_modules\mongoose\lib\connection.js:856:11)
      at gracefulShutdown (C:\Projet perso\Convoiturage-Backend\server.js:333:23)
      at process.<anonymous> (C:\Projet perso\Convoiturage-Backend\server.js:345:28)
      at process.emit (node:events:530:35),
  level: 'error',
  message: 'unhandledRejection: Connection.prototype.close() no longer accepts a callback\n' +
    'MongooseError: Connection.prototype.close() no longer accepts a callback\n' +
    '    at NativeConnection.close (C:\\Projet perso\\Convoiturage-Backend\\node_modules\\mongoose\\lib\\connection.js:856:11)\n' +
    '    at gracefulShutdown (C:\\Projet perso\\Convoiturage-Backend\\server.js:333:23)\n' +
    '    at process.<anonymous> (C:\\Projet perso\\Convoiturage-Backend\\server.js:345:28)\n' +
    '    at process.emit (node:events:530:35)',
  stack: 'MongooseError: Connection.prototype.close() no longer accepts a callback\n' +
    '    at NativeConnection.close (C:\\Projet perso\\Convoiturage-Backend\\node_modules\\mongoose\\lib\\connection.js:856:11)\n' +
    '    at gracefulShutdown (C:\\Projet perso\\Convoiturage-Backend\\server.js:333:23)\n' +
    '    at process.<anonymous> (C:\\Projet perso\\Convoiturage-Backend\\server.js:345:28)\n' +
    '    at process.emit (node:events:530:35)',
  rejection: true,
  date: 'Tue Nov 04 2025 17:18:04 GMT+0000 (temps universel coordonné)',
  process: {
    pid: 13920,
    uid: null,
    gid: null,
    cwd: 'C:\\Projet perso\\Convoiturage-Backend',
    execPath: 'C:\\Program Files\\nodejs\\node.exe',
    version: 'v22.15.0',
    argv: [
      'C:\\Program Files\\nodejs\\node.exe',
      'C:\\Projet perso\\Convoiturage-Backend\\server.js'
    ],
    memoryUsage: {
      rss: 119091200,
      heapTotal: 69263360,
      heapUsed: 65202168,
      external: 22592813,
      arrayBuffers: 19050116
    }
  },
  os: { loadavg: [ 0, 0, 0 ], uptime: 35631.343 },
  trace: [
    {
      column: 11,
      file: 'C:\\Projet perso\\Convoiturage-Backend\\node_modules\\mongoose\\lib\\connection.js',
      function: 'NativeConnection.close',
      line: 856,
      method: 'close',
      native: false
    },
    {
      column: 23,
      file: 'C:\\Projet perso\\Convoiturage-Backend\\server.js',
      function: 'gracefulShutdown',
      line: 333,
      method: null,
      native: false
    },
    {
      column: 28,
      file: 'C:\\Projet perso\\Convoiturage-Backend\\server.js',
      function: null,
      line: 345,
      method: null,
      native: false
    },
    {
      column: 35,
      file: 'node:events',
      function: 'process.emit',
      line: 530,
      method: 'emit',
      native: false
    }
  ],
  service: 'covoiturage-api',
  environment: 'development',
  version: '1.0.0',
  timestamp: '2025-11-04 17:18:04'
}
{
  error: MongooseError: Connection.prototype.close() no longer accepts a callback
      at NativeConnection.close (C:\Projet perso\Convoiturage-Backend\node_modules\mongoose\lib\connection.js:856:11)
      at gracefulShutdown (C:\Projet perso\Convoiturage-Backend\server.js:333:23)
      at process.<anonymous> (C:\Projet perso\Convoiturage-Backend\server.js:345:28)
      at process.emit (node:events:530:35),
  level: 'error',
  message: 'unhandledRejection: Connection.prototype.close() no longer accepts a callback\n' +
    'MongooseError: Connection.prototype.close() no longer accepts a callback\n' +
    '    at NativeConnection.close (C:\\Projet perso\\Convoiturage-Backend\\node_modules\\mongoose\\lib\\connection.js:856:11)\n' +
    '    at gracefulShutdown (C:\\Projet perso\\Convoiturage-Backend\\server.js:333:23)\n' +
    '    at process.<anonymous> (C:\\Projet perso\\Convoiturage-Backend\\server.js:345:28)\n' +
    '    at process.emit (node:events:530:35)',
  stack: 'MongooseError: Connection.prototype.close() no longer accepts a callback\n' +
    '    at NativeConnection.close (C:\\Projet perso\\Convoiturage-Backend\\node_modules\\mongoose\\lib\\connection.js:856:11)\n' +
    '    at gracefulShutdown (C:\\Projet perso\\Convoiturage-Backend\\server.js:333:23)\n' +
    '    at process.<anonymous> (C:\\Projet perso\\Convoiturage-Backend\\server.js:345:28)\n' +
    '    at process.emit (node:events:530:35)',
  rejection: true,
  date: 'Tue Nov 04 2025 17:27:23 GMT+0000 (temps universel coordonné)',
  process: {
    pid: 9080,
    uid: null,
    gid: null,
    cwd: 'C:\\Projet perso\\Convoiturage-Backend',
    execPath: 'C:\\Program Files\\nodejs\\node.exe',
    version: 'v22.15.0',
    argv: [
      'C:\\Program Files\\nodejs\\node.exe',
      'C:\\Projet perso\\Convoiturage-Backend\\server.js'
    ],
    memoryUsage: {
      rss: 123273216,
      heapTotal: 70574080,
      heapUsed: 67421768,
      external: 22790055,
      arrayBuffers: 19238846
    }
  },
  os: { loadavg: [ 0, 0, 0 ], uptime: 36190.296 },
  trace: [
    {
      column: 11,
      file: 'C:\\Projet perso\\Convoiturage-Backend\\node_modules\\mongoose\\lib\\connection.js',
      function: 'NativeConnection.close',
      line: 856,
      method: 'close',
      native: false
    },
    {
      column: 23,
      file: 'C:\\Projet perso\\Convoiturage-Backend\\server.js',
      function: 'gracefulShutdown',
      line: 333,
      method: null,
      native: false
    },
    {
      column: 28,
      file: 'C:\\Projet perso\\Convoiturage-Backend\\server.js',
      function: null,
      line: 345,
      method: null,
      native: false
    },
    {
      column: 35,
      file: 'node:events',
      function: 'process.emit',
      line: 530,
      method: 'emit',
      native: false
    }
  ],
  service: 'covoiturage-api',
  environment: 'development',
  version: '1.0.0',
  timestamp: '2025-11-04 17:27:23'
}
{
  error: MongooseError: Connection.prototype.close() no longer accepts a callback
      at NativeConnection.close (C:\Projet perso\Convoiturage-Backend\node_modules\mongoose\lib\connection.js:856:11)
      at gracefulShutdown (C:\Projet perso\Convoiturage-Backend\server.js:333:23)
      at process.<anonymous> (C:\Projet perso\Convoiturage-Backend\server.js:345:28)
      at process.emit (node:events:530:35),
  level: 'error',
  message: 'unhandledRejection: Connection.prototype.close() no longer accepts a callback\n' +
    'MongooseError: Connection.prototype.close() no longer accepts a callback\n' +
    '    at NativeConnection.close (C:\\Projet perso\\Convoiturage-Backend\\node_modules\\mongoose\\lib\\connection.js:856:11)\n' +
    '    at gracefulShutdown (C:\\Projet perso\\Convoiturage-Backend\\server.js:333:23)\n' +
    '    at process.<anonymous> (C:\\Projet perso\\Convoiturage-Backend\\server.js:345:28)\n' +
    '    at process.emit (node:events:530:35)',
  stack: 'MongooseError: Connection.prototype.close() no longer accepts a callback\n' +
    '    at NativeConnection.close (C:\\Projet perso\\Convoiturage-Backend\\node_modules\\mongoose\\lib\\connection.js:856:11)\n' +
    '    at gracefulShutdown (C:\\Projet perso\\Convoiturage-Backend\\server.js:333:23)\n' +
    '    at process.<anonymous> (C:\\Projet perso\\Convoiturage-Backend\\server.js:345:28)\n' +
    '    at process.emit (node:events:530:35)',
  rejection: true,
  date: 'Wed Nov 05 2025 00:13:48 GMT+0000 (temps universel coordonné)',
  process: {
    pid: 7024,
    uid: null,
    gid: null,
    cwd: 'C:\\Projet perso\\Convoiturage-Backend',
    execPath: 'C:\\Program Files\\nodejs\\node.exe',
    version: 'v22.15.0',
    argv: [
      'C:\\Program Files\\nodejs\\node.exe',
      'C:\\Projet perso\\Convoiturage-Backend\\server.js'
    ],
    memoryUsage: {
      rss: 109551616,
      heapTotal: 73457664,
      heapUsed: 70247960,
      external: 23571403,
      arrayBuffers: 20028706
    }
  },
  os: { loadavg: [ 0, 0, 0 ], uptime: 4731.796 },
  trace: [
    {
      column: 11,
      file: 'C:\\Projet perso\\Convoiturage-Backend\\node_modules\\mongoose\\lib\\connection.js',
      function: 'NativeConnection.close',
      line: 856,
      method: 'close',
      native: false
    },
    {
      column: 23,
      file: 'C:\\Projet perso\\Convoiturage-Backend\\server.js',
      function: 'gracefulShutdown',
      line: 333,
      method: null,
      native: false
    },
    {
      column: 28,
      file: 'C:\\Projet perso\\Convoiturage-Backend\\server.js',
      function: null,
      line: 345,
      method: null,
      native: false
    },
    {
      column: 35,
      file: 'node:events',
      function: 'process.emit',
      line: 530,
      method: 'emit',
      native: false
    }
  ],
  service: 'covoiturage-api',
  environment: 'development',
  version: '1.0.0',
  timestamp: '2025-11-05 00:13:48'
}
{
  error: MongooseError: Connection.prototype.close() no longer accepts a callback
      at NativeConnection.close (C:\Projet perso\Convoiturage-Backend\node_modules\mongoose\lib\connection.js:856:11)
      at gracefulShutdown (C:\Projet perso\Convoiturage-Backend\server.js:333:23)
      at process.<anonymous> (C:\Projet perso\Convoiturage-Backend\server.js:345:28)
      at process.emit (node:events:530:35),
  level: 'error',
  message: 'unhandledRejection: Connection.prototype.close() no longer accepts a callback\n' +
    'MongooseError: Connection.prototype.close() no longer accepts a callback\n' +
    '    at NativeConnection.close (C:\\Projet perso\\Convoiturage-Backend\\node_modules\\mongoose\\lib\\connection.js:856:11)\n' +
    '    at gracefulShutdown (C:\\Projet perso\\Convoiturage-Backend\\server.js:333:23)\n' +
    '    at process.<anonymous> (C:\\Projet perso\\Convoiturage-Backend\\server.js:345:28)\n' +
    '    at process.emit (node:events:530:35)',
  stack: 'MongooseError: Connection.prototype.close() no longer accepts a callback\n' +
    '    at NativeConnection.close (C:\\Projet perso\\Convoiturage-Backend\\node_modules\\mongoose\\lib\\connection.js:856:11)\n' +
    '    at gracefulShutdown (C:\\Projet perso\\Convoiturage-Backend\\server.js:333:23)\n' +
    '    at process.<anonymous> (C:\\Projet perso\\Convoiturage-Backend\\server.js:345:28)\n' +
    '    at process.emit (node:events:530:35)',
  rejection: true,
  date: 'Thu Nov 06 2025 10:37:34 GMT+0000 (temps universel coordonné)',
  process: {
    pid: 15240,
    uid: null,
    gid: null,
    cwd: 'C:\\Projet perso\\Convoiturage-Backend',
    execPath: 'C:\\Program Files\\nodejs\\node.exe',
    version: 'v22.15.0',
    argv: [
      'C:\\Program Files\\nodejs\\node.exe',
      'C:\\Projet perso\\Convoiturage-Backend\\server.js'
    ],
    memoryUsage: {
      rss: 116785152,
      heapTotal: 67690496,
      heapUsed: 63743472,
      external: 22804212,
      arrayBuffers: 19257259
    }
  },
  os: { loadavg: [ 0, 0, 0 ], uptime: 11683.218 },
  trace: [
    {
      column: 11,
      file: 'C:\\Projet perso\\Convoiturage-Backend\\node_modules\\mongoose\\lib\\connection.js',
      function: 'NativeConnection.close',
      line: 856,
      method: 'close',
      native: false
    },
    {
      column: 23,
      file: 'C:\\Projet perso\\Convoiturage-Backend\\server.js',
      function: 'gracefulShutdown',
      line: 333,
      method: null,
      native: false
    },
    {
      column: 28,
      file: 'C:\\Projet perso\\Convoiturage-Backend\\server.js',
      function: null,
      line: 345,
      method: null,
      native: false
    },
    {
      column: 35,
      file: 'node:events',
      function: 'process.emit',
      line: 530,
      method: 'emit',
      native: false
    }
  ],
  service: 'covoiturage-api',
  environment: 'development',
  version: '1.0.0',
  timestamp: '2025-11-06 10:37:34'
}
{
  error: MongooseError: Connection.prototype.close() no longer accepts a callback
      at NativeConnection.close (C:\Projet perso\Convoiturage-Backend\node_modules\mongoose\lib\connection.js:856:11)
      at gracefulShutdown (C:\Projet perso\Convoiturage-Backend\server.js:333:23)
      at process.<anonymous> (C:\Projet perso\Convoiturage-Backend\server.js:345:28)
      at process.emit (node:events:530:35),
  level: 'error',
  message: 'unhandledRejection: Connection.prototype.close() no longer accepts a callback\n' +
    'MongooseError: Connection.prototype.close() no longer accepts a callback\n' +
    '    at NativeConnection.close (C:\\Projet perso\\Convoiturage-Backend\\node_modules\\mongoose\\lib\\connection.js:856:11)\n' +
    '    at gracefulShutdown (C:\\Projet perso\\Convoiturage-Backend\\server.js:333:23)\n' +
    '    at process.<anonymous> (C:\\Projet perso\\Convoiturage-Backend\\server.js:345:28)\n' +
    '    at process.emit (node:events:530:35)',
  stack: 'MongooseError: Connection.prototype.close() no longer accepts a callback\n' +
    '    at NativeConnection.close (C:\\Projet perso\\Convoiturage-Backend\\node_modules\\mongoose\\lib\\connection.js:856:11)\n' +
    '    at gracefulShutdown (C:\\Projet perso\\Convoiturage-Backend\\server.js:333:23)\n' +
    '    at process.<anonymous> (C:\\Projet perso\\Convoiturage-Backend\\server.js:345:28)\n' +
    '    at process.emit (node:events:530:35)',
  rejection: true,
  date: 'Thu Nov 06 2025 10:43:45 GMT+0000 (temps universel coordonné)',
  process: {
    pid: 3636,
    uid: null,
    gid: null,
    cwd: 'C:\\Projet perso\\Convoiturage-Backend',
    execPath: 'C:\\Program Files\\nodejs\\node.exe',
    version: 'v22.15.0',
    argv: [
      'C:\\Program Files\\nodejs\\node.exe',
      'C:\\Projet perso\\Convoiturage-Backend\\server.js'
    ],
    memoryUsage: {
      rss: 113946624,
      heapTotal: 64544768,
      heapUsed: 60952056,
      external: 22634526,
      arrayBuffers: 19091829
    }
  },
  os: { loadavg: [ 0, 0, 0 ], uptime: 12053.937 },
  trace: [
    {
      column: 11,
      file: 'C:\\Projet perso\\Convoiturage-Backend\\node_modules\\mongoose\\lib\\connection.js',
      function: 'NativeConnection.close',
      line: 856,
      method: 'close',
      native: false
    },
    {
      column: 23,
      file: 'C:\\Projet perso\\Convoiturage-Backend\\server.js',
      function: 'gracefulShutdown',
      line: 333,
      method: null,
      native: false
    },
    {
      column: 28,
      file: 'C:\\Projet perso\\Convoiturage-Backend\\server.js',
      function: null,
      line: 345,
      method: null,
      native: false
    },
    {
      column: 35,
      file: 'node:events',
      function: 'process.emit',
      line: 530,
      method: 'emit',
      native: false
    }
  ],
  service: 'covoiturage-api',
  environment: 'development',
  version: '1.0.0',
  timestamp: '2025-11-06 10:43:45'
}
{
  error: MongooseError: Connection.prototype.close() no longer accepts a callback
      at NativeConnection.close (C:\Projet perso\Convoiturage-Backend\node_modules\mongoose\lib\connection.js:856:11)
      at gracefulShutdown (C:\Projet perso\Convoiturage-Backend\server.js:333:23)
      at process.<anonymous> (C:\Projet perso\Convoiturage-Backend\server.js:345:28)
      at process.emit (node:events:530:35),
  level: 'error',
  message: 'unhandledRejection: Connection.prototype.close() no longer accepts a callback\n' +
    'MongooseError: Connection.prototype.close() no longer accepts a callback\n' +
    '    at NativeConnection.close (C:\\Projet perso\\Convoiturage-Backend\\node_modules\\mongoose\\lib\\connection.js:856:11)\n' +
    '    at gracefulShutdown (C:\\Projet perso\\Convoiturage-Backend\\server.js:333:23)\n' +
    '    at process.<anonymous> (C:\\Projet perso\\Convoiturage-Backend\\server.js:345:28)\n' +
    '    at process.emit (node:events:530:35)',
  stack: 'MongooseError: Connection.prototype.close() no longer accepts a callback\n' +
    '    at NativeConnection.close (C:\\Projet perso\\Convoiturage-Backend\\node_modules\\mongoose\\lib\\connection.js:856:11)\n' +
    '    at gracefulShutdown (C:\\Projet perso\\Convoiturage-Backend\\server.js:333:23)\n' +
    '    at process.<anonymous> (C:\\Projet perso\\Convoiturage-Backend\\server.js:345:28)\n' +
    '    at process.emit (node:events:530:35)',
  rejection: true,
  date: 'Thu Nov 06 2025 13:47:34 GMT+0000 (temps universel coordonné)',
  process: {
    pid: 8784,
    uid: null,
    gid: null,
    cwd: 'C:\\Projet perso\\Convoiturage-Backend',
    execPath: 'C:\\Program Files\\nodejs\\node.exe',
    version: 'v22.15.0',
    argv: [
      'C:\\Program Files\\nodejs\\node.exe',
      'C:\\Projet perso\\Convoiturage-Backend\\server.js'
    ],
    memoryUsage: {
      rss: 72744960,
      heapTotal: 72409088,
      heapUsed: 68327224,
      external: 23768191,
      arrayBuffers: 20221238
    }
  },
  os: { loadavg: [ 0, 0, 0 ], uptime: 23083.593 },
  trace: [
    {
      column: 11,
      file: 'C:\\Projet perso\\Convoiturage-Backend\\node_modules\\mongoose\\lib\\connection.js',
      function: 'NativeConnection.close',
      line: 856,
      method: 'close',
      native: false
    },
    {
      column: 23,
      file: 'C:\\Projet perso\\Convoiturage-Backend\\server.js',
      function: 'gracefulShutdown',
      line: 333,
      method: null,
      native: false
    },
    {
      column: 28,
      file: 'C:\\Projet perso\\Convoiturage-Backend\\server.js',
      function: null,
      line: 345,
      method: null,
      native: false
    },
    {
      column: 35,
      file: 'node:events',
      function: 'process.emit',
      line: 530,
      method: 'emit',
      native: false
    }
  ],
  service: 'covoiturage-api',
  environment: 'development',
  version: '1.0.0',
  timestamp: '2025-11-06 13:47:35'
}
{
  error: MongooseError: Connection.prototype.close() no longer accepts a callback
      at NativeConnection.close (C:\Projet perso\Convoiturage-Backend\node_modules\mongoose\lib\connection.js:856:11)
      at gracefulShutdown (C:\Projet perso\Convoiturage-Backend\server.js:333:23)
      at process.<anonymous> (C:\Projet perso\Convoiturage-Backend\server.js:345:28)
      at process.emit (node:events:530:35),
  level: 'error',
  message: 'unhandledRejection: Connection.prototype.close() no longer accepts a callback\n' +
    'MongooseError: Connection.prototype.close() no longer accepts a callback\n' +
    '    at NativeConnection.close (C:\\Projet perso\\Convoiturage-Backend\\node_modules\\mongoose\\lib\\connection.js:856:11)\n' +
    '    at gracefulShutdown (C:\\Projet perso\\Convoiturage-Backend\\server.js:333:23)\n' +
    '    at process.<anonymous> (C:\\Projet perso\\Convoiturage-Backend\\server.js:345:28)\n' +
    '    at process.emit (node:events:530:35)',
  stack: 'MongooseError: Connection.prototype.close() no longer accepts a callback\n' +
    '    at NativeConnection.close (C:\\Projet perso\\Convoiturage-Backend\\node_modules\\mongoose\\lib\\connection.js:856:11)\n' +
    '    at gracefulShutdown (C:\\Projet perso\\Convoiturage-Backend\\server.js:333:23)\n' +
    '    at process.<anonymous> (C:\\Projet perso\\Convoiturage-Backend\\server.js:345:28)\n' +
    '    at process.emit (node:events:530:35)',
  rejection: true,
  date: 'Thu Nov 06 2025 14:45:51 GMT+0000 (temps universel coordonné)',
  process: {
    pid: 17888,
    uid: null,
    gid: null,
    cwd: 'C:\\Projet perso\\Convoiturage-Backend',
    execPath: 'C:\\Program Files\\nodejs\\node.exe',
    version: 'v22.15.0',
    argv: [
      'C:\\Program Files\\nodejs\\node.exe',
      'C:\\Projet perso\\Convoiturage-Backend\\server.js'
    ],
    memoryUsage: {
      rss: 89100288,
      heapTotal: 73457664,
      heapUsed: 69927000,
      external: 23924837,
      arrayBuffers: 20373628
    }
  },
  os: { loadavg: [ 0, 0, 0 ], uptime: 26580.531 },
  trace: [
    {
      column: 11,
      file: 'C:\\Projet perso\\Convoiturage-Backend\\node_modules\\mongoose\\lib\\connection.js',
      function: 'NativeConnection.close',
      line: 856,
      method: 'close',
      native: false
    },
    {
      column: 23,
      file: 'C:\\Projet perso\\Convoiturage-Backend\\server.js',
      function: 'gracefulShutdown',
      line: 333,
      method: null,
      native: false
    },
    {
      column: 28,
      file: 'C:\\Projet perso\\Convoiturage-Backend\\server.js',
      function: null,
      line: 345,
      method: null,
      native: false
    },
    {
      column: 35,
      file: 'node:events',
      function: 'process.emit',
      line: 530,
      method: 'emit',
      native: false
    }
  ],
  service: 'covoiturage-api',
  environment: 'development',
  version: '1.0.0',
  timestamp: '2025-11-06 14:45:51'
}
{
  error: MongooseError: Connection.prototype.close() no longer accepts a callback
      at NativeConnection.close (C:\Projet perso\Convoiturage-Backend\node_modules\mongoose\lib\connection.js:856:11)
      at gracefulShutdown (C:\Projet perso\Convoiturage-Backend\server.js:333:23)
      at process.<anonymous> (C:\Projet perso\Convoiturage-Backend\server.js:345:28)
      at process.emit (node:events:530:35),
  level: 'error',
  message: 'unhandledRejection: Connection.prototype.close() no longer accepts a callback\n' +
    'MongooseError: Connection.prototype.close() no longer accepts a callback\n' +
    '    at NativeConnection.close (C:\\Projet perso\\Convoiturage-Backend\\node_modules\\mongoose\\lib\\connection.js:856:11)\n' +
    '    at gracefulShutdown (C:\\Projet perso\\Convoiturage-Backend\\server.js:333:23)\n' +
    '    at process.<anonymous> (C:\\Projet perso\\Convoiturage-Backend\\server.js:345:28)\n' +
    '    at process.emit (node:events:530:35)',
  stack: 'MongooseError: Connection.prototype.close() no longer accepts a callback\n' +
    '    at NativeConnection.close (C:\\Projet perso\\Convoiturage-Backend\\node_modules\\mongoose\\lib\\connection.js:856:11)\n' +
    '    at gracefulShutdown (C:\\Projet perso\\Convoiturage-Backend\\server.js:333:23)\n' +
    '    at process.<anonymous> (C:\\Projet perso\\Convoiturage-Backend\\server.js:345:28)\n' +
    '    at process.emit (node:events:530:35)',
  rejection: true,
  date: 'Thu Nov 06 2025 15:33:42 GMT+0000 (temps universel coordonné)',
  process: {
    pid: 3552,
    uid: null,
    gid: null,
    cwd: 'C:\\Projet perso\\Convoiturage-Backend',
    execPath: 'C:\\Program Files\\nodejs\\node.exe',
    version: 'v22.15.0',
    argv: [
      'C:\\Program Files\\nodejs\\node.exe',
      'C:\\Projet perso\\Convoiturage-Backend\\server.js'
    ],
    memoryUsage: {
      rss: 109051904,
      heapTotal: 72146944,
      heapUsed: 65856800,
      external: 22762730,
      arrayBuffers: 19215777
    }
  },
  os: { loadavg: [ 0, 0, 0 ], uptime: 29450.625 },
  trace: [
    {
      column: 11,
      file: 'C:\\Projet perso\\Convoiturage-Backend\\node_modules\\mongoose\\lib\\connection.js',
      function: 'NativeConnection.close',
      line: 856,
      method: 'close',
      native: false
    },
    {
      column: 23,
      file: 'C:\\Projet perso\\Convoiturage-Backend\\server.js',
      function: 'gracefulShutdown',
      line: 333,
      method: null,
      native: false
    },
    {
      column: 28,
      file: 'C:\\Projet perso\\Convoiturage-Backend\\server.js',
      function: null,
      line: 345,
      method: null,
      native: false
    },
    {
      column: 35,
      file: 'node:events',
      function: 'process.emit',
      line: 530,
      method: 'emit',
      native: false
    }
  ],
  service: 'covoiturage-api',
  environment: 'development',
  version: '1.0.0',
  timestamp: '2025-11-06 15:33:42'
}
{
  error: MongooseError: Connection.prototype.close() no longer accepts a callback
      at NativeConnection.close (C:\Projet perso\Convoiturage-Backend\node_modules\mongoose\lib\connection.js:856:11)
      at gracefulShutdown (C:\Projet perso\Convoiturage-Backend\server.js:333:23)
      at process.<anonymous> (C:\Projet perso\Convoiturage-Backend\server.js:345:28)
      at process.emit (node:events:530:35),
  level: 'error',
  message: 'unhandledRejection: Connection.prototype.close() no longer accepts a callback\n' +
    'MongooseError: Connection.prototype.close() no longer accepts a callback\n' +
    '    at NativeConnection.close (C:\\Projet perso\\Convoiturage-Backend\\node_modules\\mongoose\\lib\\connection.js:856:11)\n' +
    '    at gracefulShutdown (C:\\Projet perso\\Convoiturage-Backend\\server.js:333:23)\n' +
    '    at process.<anonymous> (C:\\Projet perso\\Convoiturage-Backend\\server.js:345:28)\n' +
    '    at process.emit (node:events:530:35)',
  stack: 'MongooseError: Connection.prototype.close() no longer accepts a callback\n' +
    '    at NativeConnection.close (C:\\Projet perso\\Convoiturage-Backend\\node_modules\\mongoose\\lib\\connection.js:856:11)\n' +
    '    at gracefulShutdown (C:\\Projet perso\\Convoiturage-Backend\\server.js:333:23)\n' +
    '    at process.<anonymous> (C:\\Projet perso\\Convoiturage-Backend\\server.js:345:28)\n' +
    '    at process.emit (node:events:530:35)',
  rejection: true,
  date: 'Thu Nov 06 2025 15:39:22 GMT+0000 (temps universel coordonné)',
  process: {
    pid: 13876,
    uid: null,
    gid: null,
    cwd: 'C:\\Projet perso\\Convoiturage-Backend',
    execPath: 'C:\\Program Files\\nodejs\\node.exe',
    version: 'v22.15.0',
    argv: [
      'C:\\Program Files\\nodejs\\node.exe',
      'C:\\Projet perso\\Convoiturage-Backend\\server.js'
    ],
    memoryUsage: {
      rss: 114794496,
      heapTotal: 65593344,
      heapUsed: 61649440,
      external: 22625233,
      arrayBuffers: 19082536
    }
  },
  os: { loadavg: [ 0, 0, 0 ], uptime: 29791.281 },
  trace: [
    {
      column: 11,
      file: 'C:\\Projet perso\\Convoiturage-Backend\\node_modules\\mongoose\\lib\\connection.js',
      function: 'NativeConnection.close',
      line: 856,
      method: 'close',
      native: false
    },
    {
      column: 23,
      file: 'C:\\Projet perso\\Convoiturage-Backend\\server.js',
      function: 'gracefulShutdown',
      line: 333,
      method: null,
      native: false
    },
    {
      column: 28,
      file: 'C:\\Projet perso\\Convoiturage-Backend\\server.js',
      function: null,
      line: 345,
      method: null,
      native: false
    },
    {
      column: 35,
      file: 'node:events',
      function: 'process.emit',
      line: 530,
      method: 'emit',
      native: false
    }
  ],
  service: 'covoiturage-api',
  environment: 'development',
  version: '1.0.0',
  timestamp: '2025-11-06 15:39:22'
}
{
  error: MongooseError: Connection.prototype.close() no longer accepts a callback
      at NativeConnection.close (C:\Projet perso\Convoiturage-Backend\node_modules\mongoose\lib\connection.js:856:11)
      at gracefulShutdown (C:\Projet perso\Convoiturage-Backend\server.js:333:23)
      at process.<anonymous> (C:\Projet perso\Convoiturage-Backend\server.js:345:28)
      at process.emit (node:events:530:35),
  level: 'error',
  message: 'unhandledRejection: Connection.prototype.close() no longer accepts a callback\n' +
    'MongooseError: Connection.prototype.close() no longer accepts a callback\n' +
    '    at NativeConnection.close (C:\\Projet perso\\Convoiturage-Backend\\node_modules\\mongoose\\lib\\connection.js:856:11)\n' +
    '    at gracefulShutdown (C:\\Projet perso\\Convoiturage-Backend\\server.js:333:23)\n' +
    '    at process.<anonymous> (C:\\Projet perso\\Convoiturage-Backend\\server.js:345:28)\n' +
    '    at process.emit (node:events:530:35)',
  stack: 'MongooseError: Connection.prototype.close() no longer accepts a callback\n' +
    '    at NativeConnection.close (C:\\Projet perso\\Convoiturage-Backend\\node_modules\\mongoose\\lib\\connection.js:856:11)\n' +
    '    at gracefulShutdown (C:\\Projet perso\\Convoiturage-Backend\\server.js:333:23)\n' +
    '    at process.<anonymous> (C:\\Projet perso\\Convoiturage-Backend\\server.js:345:28)\n' +
    '    at process.emit (node:events:530:35)',
  rejection: true,
  date: 'Thu Nov 06 2025 15:40:48 GMT+0000 (temps universel coordonné)',
  process: {
    pid: 18280,
    uid: null,
    gid: null,
    cwd: 'C:\\Projet perso\\Convoiturage-Backend',
    execPath: 'C:\\Program Files\\nodejs\\node.exe',
    version: 'v22.15.0',
    argv: [
      'C:\\Program Files\\nodejs\\node.exe',
      'C:\\Projet perso\\Convoiturage-Backend\\server.js'
    ],
    memoryUsage: {
      rss: 113700864,
      heapTotal: 64544768,
      heapUsed: 60951288,
      external: 22479859,
      arrayBuffers: 18937162
    }
  },
  os: { loadavg: [ 0, 0, 0 ], uptime: 29877.375 },
  trace: [
    {
      column: 11,
      file: 'C:\\Projet perso\\Convoiturage-Backend\\node_modules\\mongoose\\lib\\connection.js',
      function: 'NativeConnection.close',
      line: 856,
      method: 'close',
      native: false
    },
    {
      column: 23,
      file: 'C:\\Projet perso\\Convoiturage-Backend\\server.js',
      function: 'gracefulShutdown',
      line: 333,
      method: null,
      native: false
    },
    {
      column: 28,
      file: 'C:\\Projet perso\\Convoiturage-Backend\\server.js',
      function: null,
      line: 345,
      method: null,
      native: false
    },
    {
      column: 35,
      file: 'node:events',
      function: 'process.emit',
      line: 530,
      method: 'emit',
      native: false
    }
  ],
  service: 'covoiturage-api',
  environment: 'development',
  version: '1.0.0',
  timestamp: '2025-11-06 15:40:48'
}
{
  error: MongooseError: Connection.prototype.close() no longer accepts a callback
      at NativeConnection.close (C:\Projet perso\Convoiturage-Backend\node_modules\mongoose\lib\connection.js:856:11)
      at gracefulShutdown (C:\Projet perso\Convoiturage-Backend\server.js:333:23)
      at process.<anonymous> (C:\Projet perso\Convoiturage-Backend\server.js:345:28)
      at process.emit (node:events:530:35),
  level: 'error',
  message: 'unhandledRejection: Connection.prototype.close() no longer accepts a callback\n' +
    'MongooseError: Connection.prototype.close() no longer accepts a callback\n' +
    '    at NativeConnection.close (C:\\Projet perso\\Convoiturage-Backend\\node_modules\\mongoose\\lib\\connection.js:856:11)\n' +
    '    at gracefulShutdown (C:\\Projet perso\\Convoiturage-Backend\\server.js:333:23)\n' +
    '    at process.<anonymous> (C:\\Projet perso\\Convoiturage-Backend\\server.js:345:28)\n' +
    '    at process.emit (node:events:530:35)',
  stack: 'MongooseError: Connection.prototype.close() no longer accepts a callback\n' +
    '    at NativeConnection.close (C:\\Projet perso\\Convoiturage-Backend\\node_modules\\mongoose\\lib\\connection.js:856:11)\n' +
    '    at gracefulShutdown (C:\\Projet perso\\Convoiturage-Backend\\server.js:333:23)\n' +
    '    at process.<anonymous> (C:\\Projet perso\\Convoiturage-Backend\\server.js:345:28)\n' +
    '    at process.emit (node:events:530:35)',
  rejection: true,
  date: 'Thu Nov 06 2025 15:48:52 GMT+0000 (temps universel coordonné)',
  process: {
    pid: 11760,
    uid: null,
    gid: null,
    cwd: 'C:\\Projet perso\\Convoiturage-Backend',
    execPath: 'C:\\Program Files\\nodejs\\node.exe',
    version: 'v22.15.0',
    argv: [
      'C:\\Program Files\\nodejs\\node.exe',
      'C:\\Projet perso\\Convoiturage-Backend\\server.js'
    ],
    memoryUsage: {
      rss: 118628352,
      heapTotal: 70574080,
      heapUsed: 66178576,
      external: 22801224,
      arrayBuffers: 19254271
    }
  },
  os: { loadavg: [ 0, 0, 0 ], uptime: 30360.859 },
  trace: [
    {
      column: 11,
      file: 'C:\\Projet perso\\Convoiturage-Backend\\node_modules\\mongoose\\lib\\connection.js',
      function: 'NativeConnection.close',
      line: 856,
      method: 'close',
      native: false
    },
    {
      column: 23,
      file: 'C:\\Projet perso\\Convoiturage-Backend\\server.js',
      function: 'gracefulShutdown',
      line: 333,
      method: null,
      native: false
    },
    {
      column: 28,
      file: 'C:\\Projet perso\\Convoiturage-Backend\\server.js',
      function: null,
      line: 345,
      method: null,
      native: false
    },
    {
      column: 35,
      file: 'node:events',
      function: 'process.emit',
      line: 530,
      method: 'emit',
      native: false
    }
  ],
  service: 'covoiturage-api',
  environment: 'development',
  version: '1.0.0',
  timestamp: '2025-11-06 15:48:52'
}
{
  error: MongooseError: Connection.prototype.close() no longer accepts a callback
      at NativeConnection.close (C:\Projet perso\Convoiturage-Backend\node_modules\mongoose\lib\connection.js:856:11)
      at gracefulShutdown (C:\Projet perso\Convoiturage-Backend\server.js:333:23)
      at process.<anonymous> (C:\Projet perso\Convoiturage-Backend\server.js:345:28)
      at process.emit (node:events:530:35),
  level: 'error',
  message: 'unhandledRejection: Connection.prototype.close() no longer accepts a callback\n' +
    'MongooseError: Connection.prototype.close() no longer accepts a callback\n' +
    '    at NativeConnection.close (C:\\Projet perso\\Convoiturage-Backend\\node_modules\\mongoose\\lib\\connection.js:856:11)\n' +
    '    at gracefulShutdown (C:\\Projet perso\\Convoiturage-Backend\\server.js:333:23)\n' +
    '    at process.<anonymous> (C:\\Projet perso\\Convoiturage-Backend\\server.js:345:28)\n' +
    '    at process.emit (node:events:530:35)',
  stack: 'MongooseError: Connection.prototype.close() no longer accepts a callback\n' +
    '    at NativeConnection.close (C:\\Projet perso\\Convoiturage-Backend\\node_modules\\mongoose\\lib\\connection.js:856:11)\n' +
    '    at gracefulShutdown (C:\\Projet perso\\Convoiturage-Backend\\server.js:333:23)\n' +
    '    at process.<anonymous> (C:\\Projet perso\\Convoiturage-Backend\\server.js:345:28)\n' +
    '    at process.emit (node:events:530:35)',
  rejection: true,
  date: 'Thu Nov 06 2025 15:49:22 GMT+0000 (temps universel coordonné)',
  process: {
    pid: 2732,
    uid: null,
    gid: null,
    cwd: 'C:\\Projet perso\\Convoiturage-Backend',
    execPath: 'C:\\Program Files\\nodejs\\node.exe',
    version: 'v22.15.0',
    argv: [
      'C:\\Program Files\\nodejs\\node.exe',
      'C:\\Projet perso\\Convoiturage-Backend\\server.js'
    ],
    memoryUsage: {
      rss: 114171904,
      heapTotal: 65593344,
      heapUsed: 61888112,
      external: 22431904,
      arrayBuffers: 18889207
    }
  },
  os: { loadavg: [ 0, 0, 0 ], uptime: 30391.515 },
  trace: [
    {
      column: 11,
      file: 'C:\\Projet perso\\Convoiturage-Backend\\node_modules\\mongoose\\lib\\connection.js',
      function: 'NativeConnection.close',
      line: 856,
      method: 'close',
      native: false
    },
    {
      column: 23,
      file: 'C:\\Projet perso\\Convoiturage-Backend\\server.js',
      function: 'gracefulShutdown',
      line: 333,
      method: null,
      native: false
    },
    {
      column: 28,
      file: 'C:\\Projet perso\\Convoiturage-Backend\\server.js',
      function: null,
      line: 345,
      method: null,
      native: false
    },
    {
      column: 35,
      file: 'node:events',
      function: 'process.emit',
      line: 530,
      method: 'emit',
      native: false
    }
  ],
  service: 'covoiturage-api',
  environment: 'development',
  version: '1.0.0',
  timestamp: '2025-11-06 15:49:22'
}
{
  error: MongooseError: Connection.prototype.close() no longer accepts a callback
      at NativeConnection.close (C:\Projet perso\Convoiturage-Backend\node_modules\mongoose\lib\connection.js:856:11)
      at gracefulShutdown (C:\Projet perso\Convoiturage-Backend\server.js:333:23)
      at process.<anonymous> (C:\Projet perso\Convoiturage-Backend\server.js:345:28)
      at process.emit (node:events:530:35),
  level: 'error',
  message: 'unhandledRejection: Connection.prototype.close() no longer accepts a callback\n' +
    'MongooseError: Connection.prototype.close() no longer accepts a callback\n' +
    '    at NativeConnection.close (C:\\Projet perso\\Convoiturage-Backend\\node_modules\\mongoose\\lib\\connection.js:856:11)\n' +
    '    at gracefulShutdown (C:\\Projet perso\\Convoiturage-Backend\\server.js:333:23)\n' +
    '    at process.<anonymous> (C:\\Projet perso\\Convoiturage-Backend\\server.js:345:28)\n' +
    '    at process.emit (node:events:530:35)',
  stack: 'MongooseError: Connection.prototype.close() no longer accepts a callback\n' +
    '    at NativeConnection.close (C:\\Projet perso\\Convoiturage-Backend\\node_modules\\mongoose\\lib\\connection.js:856:11)\n' +
    '    at gracefulShutdown (C:\\Projet perso\\Convoiturage-Backend\\server.js:333:23)\n' +
    '    at process.<anonymous> (C:\\Projet perso\\Convoiturage-Backend\\server.js:345:28)\n' +
    '    at process.emit (node:events:530:35)',
  rejection: true,
  date: 'Thu Nov 06 2025 16:08:44 GMT+0000 (temps universel coordonné)',
  process: {
    pid: 14236,
    uid: null,
    gid: null,
    cwd: 'C:\\Projet perso\\Convoiturage-Backend',
    execPath: 'C:\\Program Files\\nodejs\\node.exe',
    version: 'v22.15.0',
    argv: [
      'C:\\Program Files\\nodejs\\node.exe',
      'C:\\Projet perso\\Convoiturage-Backend\\server.js'
    ],
    memoryUsage: {
      rss: 119848960,
      heapTotal: 69525504,
      heapUsed: 66009808,
      external: 22727851,
      arrayBuffers: 19180898
    }
  },
  os: { loadavg: [ 0, 0, 0 ], uptime: 31553.187 },
  trace: [
    {
      column: 11,
      file: 'C:\\Projet perso\\Convoiturage-Backend\\node_modules\\mongoose\\lib\\connection.js',
      function: 'NativeConnection.close',
      line: 856,
      method: 'close',
      native: false
    },
    {
      column: 23,
      file: 'C:\\Projet perso\\Convoiturage-Backend\\server.js',
      function: 'gracefulShutdown',
      line: 333,
      method: null,
      native: false
    },
    {
      column: 28,
      file: 'C:\\Projet perso\\Convoiturage-Backend\\server.js',
      function: null,
      line: 345,
      method: null,
      native: false
    },
    {
      column: 35,
      file: 'node:events',
      function: 'process.emit',
      line: 530,
      method: 'emit',
      native: false
    }
  ],
  service: 'covoiturage-api',
  environment: 'development',
  version: '1.0.0',
  timestamp: '2025-11-06 16:08:44'
}
{
  error: MongooseError: Connection.prototype.close() no longer accepts a callback
      at NativeConnection.close (C:\Projet perso\Convoiturage-Backend\node_modules\mongoose\lib\connection.js:856:11)
      at gracefulShutdown (C:\Projet perso\Convoiturage-Backend\server.js:333:23)
      at process.<anonymous> (C:\Projet perso\Convoiturage-Backend\server.js:345:28)
      at process.emit (node:events:530:35),
  level: 'error',
  message: 'unhandledRejection: Connection.prototype.close() no longer accepts a callback\n' +
    'MongooseError: Connection.prototype.close() no longer accepts a callback\n' +
    '    at NativeConnection.close (C:\\Projet perso\\Convoiturage-Backend\\node_modules\\mongoose\\lib\\connection.js:856:11)\n' +
    '    at gracefulShutdown (C:\\Projet perso\\Convoiturage-Backend\\server.js:333:23)\n' +
    '    at process.<anonymous> (C:\\Projet perso\\Convoiturage-Backend\\server.js:345:28)\n' +
    '    at process.emit (node:events:530:35)',
  stack: 'MongooseError: Connection.prototype.close() no longer accepts a callback\n' +
    '    at NativeConnection.close (C:\\Projet perso\\Convoiturage-Backend\\node_modules\\mongoose\\lib\\connection.js:856:11)\n' +
    '    at gracefulShutdown (C:\\Projet perso\\Convoiturage-Backend\\server.js:333:23)\n' +
    '    at process.<anonymous> (C:\\Projet perso\\Convoiturage-Backend\\server.js:345:28)\n' +
    '    at process.emit (node:events:530:35)',
  rejection: true,
  date: 'Thu Nov 06 2025 23:53:26 GMT+0000 (temps universel coordonné)',
  process: {
    pid: 10640,
    uid: null,
    gid: null,
    cwd: 'C:\\Projet perso\\Convoiturage-Backend',
    execPath: 'C:\\Program Files\\nodejs\\node.exe',
    version: 'v22.15.0',
    argv: [
      'C:\\Program Files\\nodejs\\node.exe',
      'C:\\Projet perso\\Convoiturage-Backend\\server.js'
    ],
    memoryUsage: {
      rss: 82685952,
      heapTotal: 71884800,
      heapUsed: 69040928,
      external: 23545203,
      arrayBuffers: 19998250
    }
  },
  os: { loadavg: [ 0, 0, 0 ], uptime: 2196.796 },
  trace: [
    {
      column: 11,
      file: 'C:\\Projet perso\\Convoiturage-Backend\\node_modules\\mongoose\\lib\\connection.js',
      function: 'NativeConnection.close',
      line: 856,
      method: 'close',
      native: false
    },
    {
      column: 23,
      file: 'C:\\Projet perso\\Convoiturage-Backend\\server.js',
      function: 'gracefulShutdown',
      line: 333,
      method: null,
      native: false
    },
    {
      column: 28,
      file: 'C:\\Projet perso\\Convoiturage-Backend\\server.js',
      function: null,
      line: 345,
      method: null,
      native: false
    },
    {
      column: 35,
      file: 'node:events',
      function: 'process.emit',
      line: 530,
      method: 'emit',
      native: false
    }
  ],
  service: 'covoiturage-api',
  environment: 'development',
  version: '1.0.0',
  timestamp: '2025-11-06 23:53:26'
}
{
  error: MongooseError: Connection.prototype.close() no longer accepts a callback
      at NativeConnection.close (C:\Projet perso\Convoiturage-Backend\node_modules\mongoose\lib\connection.js:856:11)
      at gracefulShutdown (C:\Projet perso\Convoiturage-Backend\server.js:333:23)
      at process.<anonymous> (C:\Projet perso\Convoiturage-Backend\server.js:345:28)
      at process.emit (node:events:530:35),
  level: 'error',
  message: 'unhandledRejection: Connection.prototype.close() no longer accepts a callback\n' +
    'MongooseError: Connection.prototype.close() no longer accepts a callback\n' +
    '    at NativeConnection.close (C:\\Projet perso\\Convoiturage-Backend\\node_modules\\mongoose\\lib\\connection.js:856:11)\n' +
    '    at gracefulShutdown (C:\\Projet perso\\Convoiturage-Backend\\server.js:333:23)\n' +
    '    at process.<anonymous> (C:\\Projet perso\\Convoiturage-Backend\\server.js:345:28)\n' +
    '    at process.emit (node:events:530:35)',
  stack: 'MongooseError: Connection.prototype.close() no longer accepts a callback\n' +
    '    at NativeConnection.close (C:\\Projet perso\\Convoiturage-Backend\\node_modules\\mongoose\\lib\\connection.js:856:11)\n' +
    '    at gracefulShutdown (C:\\Projet perso\\Convoiturage-Backend\\server.js:333:23)\n' +
    '    at process.<anonymous> (C:\\Projet perso\\Convoiturage-Backend\\server.js:345:28)\n' +
    '    at process.emit (node:events:530:35)',
  rejection: true,
  date: 'Fri Nov 07 2025 00:11:46 GMT+0000 (temps universel coordonné)',
  process: {
    pid: 8476,
    uid: null,
    gid: null,
    cwd: 'C:\\Projet perso\\Convoiturage-Backend',
    execPath: 'C:\\Program Files\\nodejs\\node.exe',
    version: 'v22.15.0',
    argv: [
      'C:\\Program Files\\nodejs\\node.exe',
      'C:\\Projet perso\\Convoiturage-Backend\\server.js'
    ],
    memoryUsage: {
      rss: 124362752,
      heapTotal: 70049792,
      heapUsed: 67274400,
      external: 23039032,
      arrayBuffers: 19487823
    }
  },
  os: { loadavg: [ 0, 0, 0 ], uptime: 3296.609 },
  trace: [
    {
      column: 11,
      file: 'C:\\Projet perso\\Convoiturage-Backend\\node_modules\\mongoose\\lib\\connection.js',
      function: 'NativeConnection.close',
      line: 856,
      method: 'close',
      native: false
    },
    {
      column: 23,
      file: 'C:\\Projet perso\\Convoiturage-Backend\\server.js',
      function: 'gracefulShutdown',
      line: 333,
      method: null,
      native: false
    },
    {
      column: 28,
      file: 'C:\\Projet perso\\Convoiturage-Backend\\server.js',
      function: null,
      line: 345,
      method: null,
      native: false
    },
    {
      column: 35,
      file: 'node:events',
      function: 'process.emit',
      line: 530,
      method: 'emit',
      native: false
    }
  ],
  service: 'covoiturage-api',
  environment: 'development',
  version: '1.0.0',
  timestamp: '2025-11-07 00:11:46'
}
{
  error: MongooseError: Connection.prototype.close() no longer accepts a callback
      at NativeConnection.close (C:\Projet perso\Convoiturage-Backend\node_modules\mongoose\lib\connection.js:856:11)
      at gracefulShutdown (C:\Projet perso\Convoiturage-Backend\server.js:333:23)
      at process.<anonymous> (C:\Projet perso\Convoiturage-Backend\server.js:345:28)
      at process.emit (node:events:530:35),
  level: 'error',
  message: 'unhandledRejection: Connection.prototype.close() no longer accepts a callback\n' +
    'MongooseError: Connection.prototype.close() no longer accepts a callback\n' +
    '    at NativeConnection.close (C:\\Projet perso\\Convoiturage-Backend\\node_modules\\mongoose\\lib\\connection.js:856:11)\n' +
    '    at gracefulShutdown (C:\\Projet perso\\Convoiturage-Backend\\server.js:333:23)\n' +
    '    at process.<anonymous> (C:\\Projet perso\\Convoiturage-Backend\\server.js:345:28)\n' +
    '    at process.emit (node:events:530:35)',
  stack: 'MongooseError: Connection.prototype.close() no longer accepts a callback\n' +
    '    at NativeConnection.close (C:\\Projet perso\\Convoiturage-Backend\\node_modules\\mongoose\\lib\\connection.js:856:11)\n' +
    '    at gracefulShutdown (C:\\Projet perso\\Convoiturage-Backend\\server.js:333:23)\n' +
    '    at process.<anonymous> (C:\\Projet perso\\Convoiturage-Backend\\server.js:345:28)\n' +
    '    at process.emit (node:events:530:35)',
  rejection: true,
  date: 'Fri Nov 07 2025 00:28:54 GMT+0000 (temps universel coordonné)',
  process: {
    pid: 1612,
    uid: null,
    gid: null,
    cwd: 'C:\\Projet perso\\Convoiturage-Backend',
    execPath: 'C:\\Program Files\\nodejs\\node.exe',
    version: 'v22.15.0',
    argv: [
      'C:\\Program Files\\nodejs\\node.exe',
      'C:\\Projet perso\\Convoiturage-Backend\\server.js'
    ],
    memoryUsage: {
      rss: 124923904,
      heapTotal: 70311936,
      heapUsed: 67446584,
      external: 22896938,
      arrayBuffers: 19354241
    }
  },
  os: { loadavg: [ 0, 0, 0 ], uptime: 4324.437 },
  trace: [
    {
      column: 11,
      file: 'C:\\Projet perso\\Convoiturage-Backend\\node_modules\\mongoose\\lib\\connection.js',
      function: 'NativeConnection.close',
      line: 856,
      method: 'close',
      native: false
    },
    {
      column: 23,
      file: 'C:\\Projet perso\\Convoiturage-Backend\\server.js',
      function: 'gracefulShutdown',
      line: 333,
      method: null,
      native: false
    },
    {
      column: 28,
      file: 'C:\\Projet perso\\Convoiturage-Backend\\server.js',
      function: null,
      line: 345,
      method: null,
      native: false
    },
    {
      column: 35,
      file: 'node:events',
      function: 'process.emit',
      line: 530,
      method: 'emit',
      native: false
    }
  ],
  service: 'covoiturage-api',
  environment: 'development',
  version: '1.0.0',
  timestamp: '2025-11-07 00:28:54'
}
{
  error: MongooseError: Connection.prototype.close() no longer accepts a callback
      at NativeConnection.close (C:\Projet perso\Convoiturage-Backend\node_modules\mongoose\lib\connection.js:856:11)
      at gracefulShutdown (C:\Projet perso\Convoiturage-Backend\server.js:333:23)
      at process.<anonymous> (C:\Projet perso\Convoiturage-Backend\server.js:345:28)
      at process.emit (node:events:530:35),
  level: 'error',
  message: 'unhandledRejection: Connection.prototype.close() no longer accepts a callback\n' +
    'MongooseError: Connection.prototype.close() no longer accepts a callback\n' +
    '    at NativeConnection.close (C:\\Projet perso\\Convoiturage-Backend\\node_modules\\mongoose\\lib\\connection.js:856:11)\n' +
    '    at gracefulShutdown (C:\\Projet perso\\Convoiturage-Backend\\server.js:333:23)\n' +
    '    at process.<anonymous> (C:\\Projet perso\\Convoiturage-Backend\\server.js:345:28)\n' +
    '    at process.emit (node:events:530:35)',
  stack: 'MongooseError: Connection.prototype.close() no longer accepts a callback\n' +
    '    at NativeConnection.close (C:\\Projet perso\\Convoiturage-Backend\\node_modules\\mongoose\\lib\\connection.js:856:11)\n' +
    '    at gracefulShutdown (C:\\Projet perso\\Convoiturage-Backend\\server.js:333:23)\n' +
    '    at process.<anonymous> (C:\\Projet perso\\Convoiturage-Backend\\server.js:345:28)\n' +
    '    at process.emit (node:events:530:35)',
  rejection: true,
  date: 'Fri Nov 07 2025 00:46:15 GMT+0000 (temps universel coordonné)',
  process: {
    pid: 9044,
    uid: null,
    gid: null,
    cwd: 'C:\\Projet perso\\Convoiturage-Backend',
    execPath: 'C:\\Program Files\\nodejs\\node.exe',
    version: 'v22.15.0',
    argv: [
      'C:\\Program Files\\nodejs\\node.exe',
      'C:\\Projet perso\\Convoiturage-Backend\\server.js'
    ],
    memoryUsage: {
      rss: 126636032,
      heapTotal: 74768384,
      heapUsed: 65685320,
      external: 22435706,
      arrayBuffers: 18893009
    }
  },
  os: { loadavg: [ 0, 0, 0 ], uptime: 5365.109 },
  trace: [
    {
      column: 11,
      file: 'C:\\Projet perso\\Convoiturage-Backend\\node_modules\\mongoose\\lib\\connection.js',
      function: 'NativeConnection.close',
      line: 856,
      method: 'close',
      native: false
    },
    {
      column: 23,
      file: 'C:\\Projet perso\\Convoiturage-Backend\\server.js',
      function: 'gracefulShutdown',
      line: 333,
      method: null,
      native: false
    },
    {
      column: 28,
      file: 'C:\\Projet perso\\Convoiturage-Backend\\server.js',
      function: null,
      line: 345,
      method: null,
      native: false
    },
    {
      column: 35,
      file: 'node:events',
      function: 'process.emit',
      line: 530,
      method: 'emit',
      native: false
    }
  ],
  service: 'covoiturage-api',
  environment: 'development',
  version: '1.0.0',
  timestamp: '2025-11-07 00:46:15'
>>>>>>> 5999ab8a
}<|MERGE_RESOLUTION|>--- conflicted
+++ resolved
@@ -6906,15 +6906,6 @@
 }
 {
   error: TypeError: Cannot read properties of undefined (reading 'obtenirTrajetsParConducteur')
-<<<<<<< HEAD
-      at obtenirTrajetsConducteur (C:\new\covoiturage\Convoiturage-Backend\controllers\trajetController.js:176:15)
-      at Layer.handle [as handle_request] (C:\new\covoiturage\Convoiturage-Backend\node_modules\express\lib\router\layer.js:95:5)
-      at next (C:\new\covoiturage\Convoiturage-Backend\node_modules\express\lib\router\route.js:149:13)
-      at handleValidationErrors (C:\new\covoiturage\Convoiturage-Backend\routes\trajets.js:29:3)
-      at Layer.handle [as handle_request] (C:\new\covoiturage\Convoiturage-Backend\node_modules\express\lib\router\layer.js:95:5)
-      at next (C:\new\covoiturage\Convoiturage-Backend\node_modules\express\lib\router\route.js:149:13)
-      at middleware (C:\new\covoiturage\Convoiturage-Backend\node_modules\express-validator\lib\middlewares\check.js:16:13)
-=======
       at obtenirTrajetsConducteur (C:\Projet perso\Convoiturage-Backend\controllers\trajetController.js:176:15)
       at Layer.handle [as handle_request] (C:\Projet perso\Convoiturage-Backend\node_modules\express\lib\router\layer.js:95:5)
       at next (C:\Projet perso\Convoiturage-Backend\node_modules\express\lib\router\route.js:149:13)
@@ -6922,56 +6913,10 @@
       at Layer.handle [as handle_request] (C:\Projet perso\Convoiturage-Backend\node_modules\express\lib\router\layer.js:95:5)
       at next (C:\Projet perso\Convoiturage-Backend\node_modules\express\lib\router\route.js:149:13)
       at middleware (C:\Projet perso\Convoiturage-Backend\node_modules\express-validator\lib\middlewares\check.js:16:13)
->>>>>>> 5999ab8a
       at process.processTicksAndRejections (node:internal/process/task_queues:105:5),
   level: 'error',
   message: "unhandledRejection: Cannot read properties of undefined (reading 'obtenirTrajetsParConducteur')\n" +
     "TypeError: Cannot read properties of undefined (reading 'obtenirTrajetsParConducteur')\n" +
-<<<<<<< HEAD
-    '    at obtenirTrajetsConducteur (C:\\new\\covoiturage\\Convoiturage-Backend\\controllers\\trajetController.js:176:15)\n' +
-    '    at Layer.handle [as handle_request] (C:\\new\\covoiturage\\Convoiturage-Backend\\node_modules\\express\\lib\\router\\layer.js:95:5)\n' +
-    '    at next (C:\\new\\covoiturage\\Convoiturage-Backend\\node_modules\\express\\lib\\router\\route.js:149:13)\n' +
-    '    at handleValidationErrors (C:\\new\\covoiturage\\Convoiturage-Backend\\routes\\trajets.js:29:3)\n' +
-    '    at Layer.handle [as handle_request] (C:\\new\\covoiturage\\Convoiturage-Backend\\node_modules\\express\\lib\\router\\layer.js:95:5)\n' +
-    '    at next (C:\\new\\covoiturage\\Convoiturage-Backend\\node_modules\\express\\lib\\router\\route.js:149:13)\n' +
-    '    at middleware (C:\\new\\covoiturage\\Convoiturage-Backend\\node_modules\\express-validator\\lib\\middlewares\\check.js:16:13)\n' +
-    '    at process.processTicksAndRejections (node:internal/process/task_queues:105:5)',
-  stack: "TypeError: Cannot read properties of undefined (reading 'obtenirTrajetsParConducteur')\n" +
-    '    at obtenirTrajetsConducteur (C:\\new\\covoiturage\\Convoiturage-Backend\\controllers\\trajetController.js:176:15)\n' +
-    '    at Layer.handle [as handle_request] (C:\\new\\covoiturage\\Convoiturage-Backend\\node_modules\\express\\lib\\router\\layer.js:95:5)\n' +
-    '    at next (C:\\new\\covoiturage\\Convoiturage-Backend\\node_modules\\express\\lib\\router\\route.js:149:13)\n' +
-    '    at handleValidationErrors (C:\\new\\covoiturage\\Convoiturage-Backend\\routes\\trajets.js:29:3)\n' +
-    '    at Layer.handle [as handle_request] (C:\\new\\covoiturage\\Convoiturage-Backend\\node_modules\\express\\lib\\router\\layer.js:95:5)\n' +
-    '    at next (C:\\new\\covoiturage\\Convoiturage-Backend\\node_modules\\express\\lib\\router\\route.js:149:13)\n' +
-    '    at middleware (C:\\new\\covoiturage\\Convoiturage-Backend\\node_modules\\express-validator\\lib\\middlewares\\check.js:16:13)\n' +
-    '    at process.processTicksAndRejections (node:internal/process/task_queues:105:5)',
-  rejection: true,
-  date: 'Fri Oct 31 2025 18:17:36 GMT+0100 (heure normale d’Europe centrale)',
-  process: {
-    pid: 29056,
-    uid: null,
-    gid: null,
-    cwd: 'C:\\new\\covoiturage\\Convoiturage-Backend',
-    execPath: 'C:\\Program Files\\nodejs\\node.exe',
-    version: 'v22.18.0',
-    argv: [
-      'C:\\Program Files\\nodejs\\node.exe',
-      'C:\\new\\covoiturage\\Convoiturage-Backend\\server.js'
-    ],
-    memoryUsage: {
-      rss: 29655040,
-      heapTotal: 70868992,
-      heapUsed: 64635168,
-      external: 23878198,
-      arrayBuffers: 20225415
-    }
-  },
-  os: { loadavg: [ 0, 0, 0 ], uptime: 535754.937 },
-  trace: [
-    {
-      column: 15,
-      file: 'C:\\new\\covoiturage\\Convoiturage-Backend\\controllers\\trajetController.js',
-=======
     '    at obtenirTrajetsConducteur (C:\\Projet perso\\Convoiturage-Backend\\controllers\\trajetController.js:176:15)\n' +
     '    at Layer.handle [as handle_request] (C:\\Projet perso\\Convoiturage-Backend\\node_modules\\express\\lib\\router\\layer.js:95:5)\n' +
     '    at next (C:\\Projet perso\\Convoiturage-Backend\\node_modules\\express\\lib\\router\\route.js:149:13)\n' +
@@ -7015,7 +6960,6 @@
     {
       column: 15,
       file: 'C:\\Projet perso\\Convoiturage-Backend\\controllers\\trajetController.js',
->>>>>>> 5999ab8a
       function: 'obtenirTrajetsConducteur',
       line: 176,
       method: null,
@@ -7023,11 +6967,7 @@
     },
     {
       column: 5,
-<<<<<<< HEAD
-      file: 'C:\\new\\covoiturage\\Convoiturage-Backend\\node_modules\\express\\lib\\router\\layer.js',
-=======
       file: 'C:\\Projet perso\\Convoiturage-Backend\\node_modules\\express\\lib\\router\\layer.js',
->>>>>>> 5999ab8a
       function: 'Layer.handle [as handle_request]',
       line: 95,
       method: 'handle [as handle_request]',
@@ -7035,11 +6975,7 @@
     },
     {
       column: 13,
-<<<<<<< HEAD
-      file: 'C:\\new\\covoiturage\\Convoiturage-Backend\\node_modules\\express\\lib\\router\\route.js',
-=======
       file: 'C:\\Projet perso\\Convoiturage-Backend\\node_modules\\express\\lib\\router\\route.js',
->>>>>>> 5999ab8a
       function: 'next',
       line: 149,
       method: null,
@@ -7047,11 +6983,7 @@
     },
     {
       column: 3,
-<<<<<<< HEAD
-      file: 'C:\\new\\covoiturage\\Convoiturage-Backend\\routes\\trajets.js',
-=======
       file: 'C:\\Projet perso\\Convoiturage-Backend\\routes\\trajets.js',
->>>>>>> 5999ab8a
       function: 'handleValidationErrors',
       line: 29,
       method: null,
@@ -7059,11 +6991,7 @@
     },
     {
       column: 5,
-<<<<<<< HEAD
-      file: 'C:\\new\\covoiturage\\Convoiturage-Backend\\node_modules\\express\\lib\\router\\layer.js',
-=======
       file: 'C:\\Projet perso\\Convoiturage-Backend\\node_modules\\express\\lib\\router\\layer.js',
->>>>>>> 5999ab8a
       function: 'Layer.handle [as handle_request]',
       line: 95,
       method: 'handle [as handle_request]',
@@ -7071,11 +6999,7 @@
     },
     {
       column: 13,
-<<<<<<< HEAD
-      file: 'C:\\new\\covoiturage\\Convoiturage-Backend\\node_modules\\express\\lib\\router\\route.js',
-=======
       file: 'C:\\Projet perso\\Convoiturage-Backend\\node_modules\\express\\lib\\router\\route.js',
->>>>>>> 5999ab8a
       function: 'next',
       line: 149,
       method: null,
@@ -7083,11 +7007,7 @@
     },
     {
       column: 13,
-<<<<<<< HEAD
-      file: 'C:\\new\\covoiturage\\Convoiturage-Backend\\node_modules\\express-validator\\lib\\middlewares\\check.js',
-=======
       file: 'C:\\Projet perso\\Convoiturage-Backend\\node_modules\\express-validator\\lib\\middlewares\\check.js',
->>>>>>> 5999ab8a
       function: 'middleware',
       line: 16,
       method: null,
@@ -7105,19 +7025,6 @@
   service: 'covoiturage-api',
   environment: 'development',
   version: '1.0.0',
-<<<<<<< HEAD
-  timestamp: '2025-10-31 18:17:36'
-}
-{
-  error: TypeError: Cannot read properties of undefined (reading 'obtenirTrajetsParConducteur')
-      at obtenirTrajetsConducteur (C:\new\covoiturage\Convoiturage-Backend\controllers\trajetController.js:176:15)
-      at Layer.handle [as handle_request] (C:\new\covoiturage\Convoiturage-Backend\node_modules\express\lib\router\layer.js:95:5)
-      at next (C:\new\covoiturage\Convoiturage-Backend\node_modules\express\lib\router\route.js:149:13)
-      at handleValidationErrors (C:\new\covoiturage\Convoiturage-Backend\routes\trajets.js:29:3)
-      at Layer.handle [as handle_request] (C:\new\covoiturage\Convoiturage-Backend\node_modules\express\lib\router\layer.js:95:5)
-      at next (C:\new\covoiturage\Convoiturage-Backend\node_modules\express\lib\router\route.js:149:13)
-      at middleware (C:\new\covoiturage\Convoiturage-Backend\node_modules\express-validator\lib\middlewares\check.js:16:13)
-=======
   timestamp: '2025-10-29 09:46:30'
 }
 {
@@ -7129,56 +7036,10 @@
       at Layer.handle [as handle_request] (C:\Projet perso\Convoiturage-Backend\node_modules\express\lib\router\layer.js:95:5)
       at next (C:\Projet perso\Convoiturage-Backend\node_modules\express\lib\router\route.js:149:13)
       at middleware (C:\Projet perso\Convoiturage-Backend\node_modules\express-validator\lib\middlewares\check.js:16:13)
->>>>>>> 5999ab8a
       at process.processTicksAndRejections (node:internal/process/task_queues:105:5),
   level: 'error',
   message: "unhandledRejection: Cannot read properties of undefined (reading 'obtenirTrajetsParConducteur')\n" +
     "TypeError: Cannot read properties of undefined (reading 'obtenirTrajetsParConducteur')\n" +
-<<<<<<< HEAD
-    '    at obtenirTrajetsConducteur (C:\\new\\covoiturage\\Convoiturage-Backend\\controllers\\trajetController.js:176:15)\n' +
-    '    at Layer.handle [as handle_request] (C:\\new\\covoiturage\\Convoiturage-Backend\\node_modules\\express\\lib\\router\\layer.js:95:5)\n' +
-    '    at next (C:\\new\\covoiturage\\Convoiturage-Backend\\node_modules\\express\\lib\\router\\route.js:149:13)\n' +
-    '    at handleValidationErrors (C:\\new\\covoiturage\\Convoiturage-Backend\\routes\\trajets.js:29:3)\n' +
-    '    at Layer.handle [as handle_request] (C:\\new\\covoiturage\\Convoiturage-Backend\\node_modules\\express\\lib\\router\\layer.js:95:5)\n' +
-    '    at next (C:\\new\\covoiturage\\Convoiturage-Backend\\node_modules\\express\\lib\\router\\route.js:149:13)\n' +
-    '    at middleware (C:\\new\\covoiturage\\Convoiturage-Backend\\node_modules\\express-validator\\lib\\middlewares\\check.js:16:13)\n' +
-    '    at process.processTicksAndRejections (node:internal/process/task_queues:105:5)',
-  stack: "TypeError: Cannot read properties of undefined (reading 'obtenirTrajetsParConducteur')\n" +
-    '    at obtenirTrajetsConducteur (C:\\new\\covoiturage\\Convoiturage-Backend\\controllers\\trajetController.js:176:15)\n' +
-    '    at Layer.handle [as handle_request] (C:\\new\\covoiturage\\Convoiturage-Backend\\node_modules\\express\\lib\\router\\layer.js:95:5)\n' +
-    '    at next (C:\\new\\covoiturage\\Convoiturage-Backend\\node_modules\\express\\lib\\router\\route.js:149:13)\n' +
-    '    at handleValidationErrors (C:\\new\\covoiturage\\Convoiturage-Backend\\routes\\trajets.js:29:3)\n' +
-    '    at Layer.handle [as handle_request] (C:\\new\\covoiturage\\Convoiturage-Backend\\node_modules\\express\\lib\\router\\layer.js:95:5)\n' +
-    '    at next (C:\\new\\covoiturage\\Convoiturage-Backend\\node_modules\\express\\lib\\router\\route.js:149:13)\n' +
-    '    at middleware (C:\\new\\covoiturage\\Convoiturage-Backend\\node_modules\\express-validator\\lib\\middlewares\\check.js:16:13)\n' +
-    '    at process.processTicksAndRejections (node:internal/process/task_queues:105:5)',
-  rejection: true,
-  date: 'Fri Oct 31 2025 18:22:49 GMT+0100 (heure normale d’Europe centrale)',
-  process: {
-    pid: 30512,
-    uid: null,
-    gid: null,
-    cwd: 'C:\\new\\covoiturage\\Convoiturage-Backend',
-    execPath: 'C:\\Program Files\\nodejs\\node.exe',
-    version: 'v22.18.0',
-    argv: [
-      'C:\\Program Files\\nodejs\\node.exe',
-      'C:\\new\\covoiturage\\Convoiturage-Backend\\server.js'
-    ],
-    memoryUsage: {
-      rss: 103862272,
-      heapTotal: 64778240,
-      heapUsed: 60985288,
-      external: 22529266,
-      arrayBuffers: 18911011
-    }
-  },
-  os: { loadavg: [ 0, 0, 0 ], uptime: 536068.703 },
-  trace: [
-    {
-      column: 15,
-      file: 'C:\\new\\covoiturage\\Convoiturage-Backend\\controllers\\trajetController.js',
-=======
     '    at obtenirTrajetsConducteur (C:\\Projet perso\\Convoiturage-Backend\\controllers\\trajetController.js:176:15)\n' +
     '    at Layer.handle [as handle_request] (C:\\Projet perso\\Convoiturage-Backend\\node_modules\\express\\lib\\router\\layer.js:95:5)\n' +
     '    at next (C:\\Projet perso\\Convoiturage-Backend\\node_modules\\express\\lib\\router\\route.js:149:13)\n' +
@@ -7222,7 +7083,6 @@
     {
       column: 15,
       file: 'C:\\Projet perso\\Convoiturage-Backend\\controllers\\trajetController.js',
->>>>>>> 5999ab8a
       function: 'obtenirTrajetsConducteur',
       line: 176,
       method: null,
@@ -7230,11 +7090,7 @@
     },
     {
       column: 5,
-<<<<<<< HEAD
-      file: 'C:\\new\\covoiturage\\Convoiturage-Backend\\node_modules\\express\\lib\\router\\layer.js',
-=======
       file: 'C:\\Projet perso\\Convoiturage-Backend\\node_modules\\express\\lib\\router\\layer.js',
->>>>>>> 5999ab8a
       function: 'Layer.handle [as handle_request]',
       line: 95,
       method: 'handle [as handle_request]',
@@ -7242,11 +7098,7 @@
     },
     {
       column: 13,
-<<<<<<< HEAD
-      file: 'C:\\new\\covoiturage\\Convoiturage-Backend\\node_modules\\express\\lib\\router\\route.js',
-=======
       file: 'C:\\Projet perso\\Convoiturage-Backend\\node_modules\\express\\lib\\router\\route.js',
->>>>>>> 5999ab8a
       function: 'next',
       line: 149,
       method: null,
@@ -7254,11 +7106,7 @@
     },
     {
       column: 3,
-<<<<<<< HEAD
-      file: 'C:\\new\\covoiturage\\Convoiturage-Backend\\routes\\trajets.js',
-=======
       file: 'C:\\Projet perso\\Convoiturage-Backend\\routes\\trajets.js',
->>>>>>> 5999ab8a
       function: 'handleValidationErrors',
       line: 29,
       method: null,
@@ -7266,11 +7114,7 @@
     },
     {
       column: 5,
-<<<<<<< HEAD
-      file: 'C:\\new\\covoiturage\\Convoiturage-Backend\\node_modules\\express\\lib\\router\\layer.js',
-=======
       file: 'C:\\Projet perso\\Convoiturage-Backend\\node_modules\\express\\lib\\router\\layer.js',
->>>>>>> 5999ab8a
       function: 'Layer.handle [as handle_request]',
       line: 95,
       method: 'handle [as handle_request]',
@@ -7278,11 +7122,7 @@
     },
     {
       column: 13,
-<<<<<<< HEAD
-      file: 'C:\\new\\covoiturage\\Convoiturage-Backend\\node_modules\\express\\lib\\router\\route.js',
-=======
       file: 'C:\\Projet perso\\Convoiturage-Backend\\node_modules\\express\\lib\\router\\route.js',
->>>>>>> 5999ab8a
       function: 'next',
       line: 149,
       method: null,
@@ -7290,11 +7130,7 @@
     },
     {
       column: 13,
-<<<<<<< HEAD
-      file: 'C:\\new\\covoiturage\\Convoiturage-Backend\\node_modules\\express-validator\\lib\\middlewares\\check.js',
-=======
       file: 'C:\\Projet perso\\Convoiturage-Backend\\node_modules\\express-validator\\lib\\middlewares\\check.js',
->>>>>>> 5999ab8a
       function: 'middleware',
       line: 16,
       method: null,
@@ -7312,68 +7148,6 @@
   service: 'covoiturage-api',
   environment: 'development',
   version: '1.0.0',
-<<<<<<< HEAD
-  timestamp: '2025-10-31 18:22:49'
-}
-{
-  error: TypeError: Cannot read properties of undefined (reading 'obtenirTrajetsParConducteur')
-      at obtenirTrajetsConducteur (C:\new\covoiturage\Convoiturage-Backend\controllers\trajetController.js:176:15)
-      at Layer.handle [as handle_request] (C:\new\covoiturage\Convoiturage-Backend\node_modules\express\lib\router\layer.js:95:5)
-      at next (C:\new\covoiturage\Convoiturage-Backend\node_modules\express\lib\router\route.js:149:13)
-      at handleValidationErrors (C:\new\covoiturage\Convoiturage-Backend\routes\trajets.js:29:3)
-      at Layer.handle [as handle_request] (C:\new\covoiturage\Convoiturage-Backend\node_modules\express\lib\router\layer.js:95:5)
-      at next (C:\new\covoiturage\Convoiturage-Backend\node_modules\express\lib\router\route.js:149:13)
-      at middleware (C:\new\covoiturage\Convoiturage-Backend\node_modules\express-validator\lib\middlewares\check.js:16:13)
-      at process.processTicksAndRejections (node:internal/process/task_queues:105:5),
-  level: 'error',
-  message: "unhandledRejection: Cannot read properties of undefined (reading 'obtenirTrajetsParConducteur')\n" +
-    "TypeError: Cannot read properties of undefined (reading 'obtenirTrajetsParConducteur')\n" +
-    '    at obtenirTrajetsConducteur (C:\\new\\covoiturage\\Convoiturage-Backend\\controllers\\trajetController.js:176:15)\n' +
-    '    at Layer.handle [as handle_request] (C:\\new\\covoiturage\\Convoiturage-Backend\\node_modules\\express\\lib\\router\\layer.js:95:5)\n' +
-    '    at next (C:\\new\\covoiturage\\Convoiturage-Backend\\node_modules\\express\\lib\\router\\route.js:149:13)\n' +
-    '    at handleValidationErrors (C:\\new\\covoiturage\\Convoiturage-Backend\\routes\\trajets.js:29:3)\n' +
-    '    at Layer.handle [as handle_request] (C:\\new\\covoiturage\\Convoiturage-Backend\\node_modules\\express\\lib\\router\\layer.js:95:5)\n' +
-    '    at next (C:\\new\\covoiturage\\Convoiturage-Backend\\node_modules\\express\\lib\\router\\route.js:149:13)\n' +
-    '    at middleware (C:\\new\\covoiturage\\Convoiturage-Backend\\node_modules\\express-validator\\lib\\middlewares\\check.js:16:13)\n' +
-    '    at process.processTicksAndRejections (node:internal/process/task_queues:105:5)',
-  stack: "TypeError: Cannot read properties of undefined (reading 'obtenirTrajetsParConducteur')\n" +
-    '    at obtenirTrajetsConducteur (C:\\new\\covoiturage\\Convoiturage-Backend\\controllers\\trajetController.js:176:15)\n' +
-    '    at Layer.handle [as handle_request] (C:\\new\\covoiturage\\Convoiturage-Backend\\node_modules\\express\\lib\\router\\layer.js:95:5)\n' +
-    '    at next (C:\\new\\covoiturage\\Convoiturage-Backend\\node_modules\\express\\lib\\router\\route.js:149:13)\n' +
-    '    at handleValidationErrors (C:\\new\\covoiturage\\Convoiturage-Backend\\routes\\trajets.js:29:3)\n' +
-    '    at Layer.handle [as handle_request] (C:\\new\\covoiturage\\Convoiturage-Backend\\node_modules\\express\\lib\\router\\layer.js:95:5)\n' +
-    '    at next (C:\\new\\covoiturage\\Convoiturage-Backend\\node_modules\\express\\lib\\router\\route.js:149:13)\n' +
-    '    at middleware (C:\\new\\covoiturage\\Convoiturage-Backend\\node_modules\\express-validator\\lib\\middlewares\\check.js:16:13)\n' +
-    '    at process.processTicksAndRejections (node:internal/process/task_queues:105:5)',
-  rejection: true,
-  date: 'Sun Nov 02 2025 22:42:04 GMT+0100 (heure normale d’Europe centrale)',
-  process: {
-    pid: 7956,
-    uid: null,
-    gid: null,
-    cwd: 'C:\\new\\covoiturage\\Convoiturage-Backend',
-    execPath: 'C:\\Program Files\\nodejs\\node.exe',
-    version: 'v22.18.0',
-    argv: [
-      'C:\\Program Files\\nodejs\\node.exe',
-      'C:\\new\\covoiturage\\Convoiturage-Backend\\server.js'
-    ],
-    memoryUsage: {
-      rss: 39710720,
-      heapTotal: 65564672,
-      heapUsed: 62386048,
-      external: 22796606,
-      arrayBuffers: 19168435
-    }
-  },
-  os: { loadavg: [ 0, 0, 0 ], uptime: 128610.109 },
-  trace: [
-    {
-      column: 15,
-      file: 'C:\\new\\covoiturage\\Convoiturage-Backend\\controllers\\trajetController.js',
-      function: 'obtenirTrajetsConducteur',
-      line: 176,
-=======
   timestamp: '2025-10-29 09:58:47'
 }
 {
@@ -7430,25 +7204,10 @@
       file: 'C:\\Projet perso\\Convoiturage-Backend\\server.js',
       function: 'gracefulShutdown',
       line: 333,
->>>>>>> 5999ab8a
-      method: null,
-      native: false
-    },
-    {
-<<<<<<< HEAD
-      column: 5,
-      file: 'C:\\new\\covoiturage\\Convoiturage-Backend\\node_modules\\express\\lib\\router\\layer.js',
-      function: 'Layer.handle [as handle_request]',
-      line: 95,
-      method: 'handle [as handle_request]',
-      native: false
-    },
-    {
-      column: 13,
-      file: 'C:\\new\\covoiturage\\Convoiturage-Backend\\node_modules\\express\\lib\\router\\route.js',
-      function: 'next',
-      line: 149,
-=======
+      method: null,
+      native: false
+    },
+    {
       column: 28,
       file: 'C:\\Projet perso\\Convoiturage-Backend\\server.js',
       function: null,
@@ -7524,40 +7283,18 @@
       file: 'C:\\Projet perso\\Convoiturage-Backend\\server.js',
       function: 'gracefulShutdown',
       line: 333,
->>>>>>> 5999ab8a
-      method: null,
-      native: false
-    },
-    {
-<<<<<<< HEAD
-      column: 3,
-      file: 'C:\\new\\covoiturage\\Convoiturage-Backend\\routes\\trajets.js',
-      function: 'handleValidationErrors',
-      line: 29,
-=======
+      method: null,
+      native: false
+    },
+    {
       column: 28,
       file: 'C:\\Projet perso\\Convoiturage-Backend\\server.js',
       function: null,
       line: 345,
->>>>>>> 5999ab8a
-      method: null,
-      native: false
-    },
-    {
-<<<<<<< HEAD
-      column: 5,
-      file: 'C:\\new\\covoiturage\\Convoiturage-Backend\\node_modules\\express\\lib\\router\\layer.js',
-      function: 'Layer.handle [as handle_request]',
-      line: 95,
-      method: 'handle [as handle_request]',
-      native: false
-    },
-    {
-      column: 13,
-      file: 'C:\\new\\covoiturage\\Convoiturage-Backend\\node_modules\\express\\lib\\router\\route.js',
-      function: 'next',
-      line: 149,
-=======
+      method: null,
+      native: false
+    },
+    {
       column: 35,
       file: 'node:events',
       function: 'process.emit',
@@ -7625,33 +7362,18 @@
       file: 'C:\\Projet perso\\Convoiturage-Backend\\server.js',
       function: 'gracefulShutdown',
       line: 333,
->>>>>>> 5999ab8a
-      method: null,
-      native: false
-    },
-    {
-<<<<<<< HEAD
-      column: 13,
-      file: 'C:\\new\\covoiturage\\Convoiturage-Backend\\node_modules\\express-validator\\lib\\middlewares\\check.js',
-      function: 'middleware',
-      line: 16,
-=======
+      method: null,
+      native: false
+    },
+    {
       column: 28,
       file: 'C:\\Projet perso\\Convoiturage-Backend\\server.js',
       function: null,
       line: 345,
->>>>>>> 5999ab8a
-      method: null,
-      native: false
-    },
-    {
-<<<<<<< HEAD
-      column: 5,
-      file: 'node:internal/process/task_queues',
-      function: 'process.processTicksAndRejections',
-      line: 105,
-      method: 'processTicksAndRejections',
-=======
+      method: null,
+      native: false
+    },
+    {
       column: 35,
       file: 'node:events',
       function: 'process.emit',
@@ -7894,26 +7616,12 @@
       function: 'process.emit',
       line: 530,
       method: 'emit',
->>>>>>> 5999ab8a
-      native: false
-    }
-  ],
-  service: 'covoiturage-api',
-  environment: 'development',
-  version: '1.0.0',
-<<<<<<< HEAD
-  timestamp: '2025-11-02 22:42:04'
-}
-{
-  error: TypeError: Cannot read properties of undefined (reading 'obtenirTrajetsParConducteur')
-      at obtenirTrajetsConducteur (C:\new\covoiturage\Convoiturage-Backend\controllers\trajetController.js:176:15)
-      at Layer.handle [as handle_request] (C:\new\covoiturage\Convoiturage-Backend\node_modules\express\lib\router\layer.js:95:5)
-      at next (C:\new\covoiturage\Convoiturage-Backend\node_modules\express\lib\router\route.js:149:13)
-      at handleValidationErrors (C:\new\covoiturage\Convoiturage-Backend\routes\trajets.js:29:3)
-      at Layer.handle [as handle_request] (C:\new\covoiturage\Convoiturage-Backend\node_modules\express\lib\router\layer.js:95:5)
-      at next (C:\new\covoiturage\Convoiturage-Backend\node_modules\express\lib\router\route.js:149:13)
-      at middleware (C:\new\covoiturage\Convoiturage-Backend\node_modules\express-validator\lib\middlewares\check.js:16:13)
-=======
+      native: false
+    }
+  ],
+  service: 'covoiturage-api',
+  environment: 'development',
+  version: '1.0.0',
   timestamp: '2025-10-29 12:34:26'
 }
 {
@@ -7925,56 +7633,10 @@
       at Layer.handle [as handle_request] (C:\Projet perso\Convoiturage-Backend\node_modules\express\lib\router\layer.js:95:5)
       at next (C:\Projet perso\Convoiturage-Backend\node_modules\express\lib\router\route.js:149:13)
       at middleware (C:\Projet perso\Convoiturage-Backend\node_modules\express-validator\lib\middlewares\check.js:16:13)
->>>>>>> 5999ab8a
       at process.processTicksAndRejections (node:internal/process/task_queues:105:5),
   level: 'error',
   message: "unhandledRejection: Cannot read properties of undefined (reading 'obtenirTrajetsParConducteur')\n" +
     "TypeError: Cannot read properties of undefined (reading 'obtenirTrajetsParConducteur')\n" +
-<<<<<<< HEAD
-    '    at obtenirTrajetsConducteur (C:\\new\\covoiturage\\Convoiturage-Backend\\controllers\\trajetController.js:176:15)\n' +
-    '    at Layer.handle [as handle_request] (C:\\new\\covoiturage\\Convoiturage-Backend\\node_modules\\express\\lib\\router\\layer.js:95:5)\n' +
-    '    at next (C:\\new\\covoiturage\\Convoiturage-Backend\\node_modules\\express\\lib\\router\\route.js:149:13)\n' +
-    '    at handleValidationErrors (C:\\new\\covoiturage\\Convoiturage-Backend\\routes\\trajets.js:29:3)\n' +
-    '    at Layer.handle [as handle_request] (C:\\new\\covoiturage\\Convoiturage-Backend\\node_modules\\express\\lib\\router\\layer.js:95:5)\n' +
-    '    at next (C:\\new\\covoiturage\\Convoiturage-Backend\\node_modules\\express\\lib\\router\\route.js:149:13)\n' +
-    '    at middleware (C:\\new\\covoiturage\\Convoiturage-Backend\\node_modules\\express-validator\\lib\\middlewares\\check.js:16:13)\n' +
-    '    at process.processTicksAndRejections (node:internal/process/task_queues:105:5)',
-  stack: "TypeError: Cannot read properties of undefined (reading 'obtenirTrajetsParConducteur')\n" +
-    '    at obtenirTrajetsConducteur (C:\\new\\covoiturage\\Convoiturage-Backend\\controllers\\trajetController.js:176:15)\n' +
-    '    at Layer.handle [as handle_request] (C:\\new\\covoiturage\\Convoiturage-Backend\\node_modules\\express\\lib\\router\\layer.js:95:5)\n' +
-    '    at next (C:\\new\\covoiturage\\Convoiturage-Backend\\node_modules\\express\\lib\\router\\route.js:149:13)\n' +
-    '    at handleValidationErrors (C:\\new\\covoiturage\\Convoiturage-Backend\\routes\\trajets.js:29:3)\n' +
-    '    at Layer.handle [as handle_request] (C:\\new\\covoiturage\\Convoiturage-Backend\\node_modules\\express\\lib\\router\\layer.js:95:5)\n' +
-    '    at next (C:\\new\\covoiturage\\Convoiturage-Backend\\node_modules\\express\\lib\\router\\route.js:149:13)\n' +
-    '    at middleware (C:\\new\\covoiturage\\Convoiturage-Backend\\node_modules\\express-validator\\lib\\middlewares\\check.js:16:13)\n' +
-    '    at process.processTicksAndRejections (node:internal/process/task_queues:105:5)',
-  rejection: true,
-  date: 'Sun Nov 02 2025 23:27:04 GMT+0100 (heure normale d’Europe centrale)',
-  process: {
-    pid: 23484,
-    uid: null,
-    gid: null,
-    cwd: 'C:\\new\\covoiturage\\Convoiturage-Backend',
-    execPath: 'C:\\Program Files\\nodejs\\node.exe',
-    version: 'v22.18.0',
-    argv: [
-      'C:\\Program Files\\nodejs\\node.exe',
-      'C:\\new\\covoiturage\\Convoiturage-Backend\\server.js'
-    ],
-    memoryUsage: {
-      rss: 70209536,
-      heapTotal: 65302528,
-      heapUsed: 61715752,
-      external: 22868269,
-      arrayBuffers: 19241502
-    }
-  },
-  os: { loadavg: [ 0, 0, 0 ], uptime: 131309.75 },
-  trace: [
-    {
-      column: 15,
-      file: 'C:\\new\\covoiturage\\Convoiturage-Backend\\controllers\\trajetController.js',
-=======
     '    at obtenirTrajetsConducteur (C:\\Projet perso\\Convoiturage-Backend\\controllers\\trajetController.js:176:15)\n' +
     '    at Layer.handle [as handle_request] (C:\\Projet perso\\Convoiturage-Backend\\node_modules\\express\\lib\\router\\layer.js:95:5)\n' +
     '    at next (C:\\Projet perso\\Convoiturage-Backend\\node_modules\\express\\lib\\router\\route.js:149:13)\n' +
@@ -8018,7 +7680,6 @@
     {
       column: 15,
       file: 'C:\\Projet perso\\Convoiturage-Backend\\controllers\\trajetController.js',
->>>>>>> 5999ab8a
       function: 'obtenirTrajetsConducteur',
       line: 176,
       method: null,
@@ -8026,11 +7687,7 @@
     },
     {
       column: 5,
-<<<<<<< HEAD
-      file: 'C:\\new\\covoiturage\\Convoiturage-Backend\\node_modules\\express\\lib\\router\\layer.js',
-=======
       file: 'C:\\Projet perso\\Convoiturage-Backend\\node_modules\\express\\lib\\router\\layer.js',
->>>>>>> 5999ab8a
       function: 'Layer.handle [as handle_request]',
       line: 95,
       method: 'handle [as handle_request]',
@@ -8038,11 +7695,7 @@
     },
     {
       column: 13,
-<<<<<<< HEAD
-      file: 'C:\\new\\covoiturage\\Convoiturage-Backend\\node_modules\\express\\lib\\router\\route.js',
-=======
       file: 'C:\\Projet perso\\Convoiturage-Backend\\node_modules\\express\\lib\\router\\route.js',
->>>>>>> 5999ab8a
       function: 'next',
       line: 149,
       method: null,
@@ -8050,11 +7703,7 @@
     },
     {
       column: 3,
-<<<<<<< HEAD
-      file: 'C:\\new\\covoiturage\\Convoiturage-Backend\\routes\\trajets.js',
-=======
       file: 'C:\\Projet perso\\Convoiturage-Backend\\routes\\trajets.js',
->>>>>>> 5999ab8a
       function: 'handleValidationErrors',
       line: 29,
       method: null,
@@ -8062,11 +7711,7 @@
     },
     {
       column: 5,
-<<<<<<< HEAD
-      file: 'C:\\new\\covoiturage\\Convoiturage-Backend\\node_modules\\express\\lib\\router\\layer.js',
-=======
       file: 'C:\\Projet perso\\Convoiturage-Backend\\node_modules\\express\\lib\\router\\layer.js',
->>>>>>> 5999ab8a
       function: 'Layer.handle [as handle_request]',
       line: 95,
       method: 'handle [as handle_request]',
@@ -8074,11 +7719,7 @@
     },
     {
       column: 13,
-<<<<<<< HEAD
-      file: 'C:\\new\\covoiturage\\Convoiturage-Backend\\node_modules\\express\\lib\\router\\route.js',
-=======
       file: 'C:\\Projet perso\\Convoiturage-Backend\\node_modules\\express\\lib\\router\\route.js',
->>>>>>> 5999ab8a
       function: 'next',
       line: 149,
       method: null,
@@ -8086,11 +7727,7 @@
     },
     {
       column: 13,
-<<<<<<< HEAD
-      file: 'C:\\new\\covoiturage\\Convoiturage-Backend\\node_modules\\express-validator\\lib\\middlewares\\check.js',
-=======
       file: 'C:\\Projet perso\\Convoiturage-Backend\\node_modules\\express-validator\\lib\\middlewares\\check.js',
->>>>>>> 5999ab8a
       function: 'middleware',
       line: 16,
       method: null,
@@ -8108,9 +7745,6 @@
   service: 'covoiturage-api',
   environment: 'development',
   version: '1.0.0',
-<<<<<<< HEAD
-  timestamp: '2025-11-02 23:27:04'
-=======
   timestamp: '2025-10-29 12:55:17'
 }
 {
@@ -11272,5 +10906,4 @@
   environment: 'development',
   version: '1.0.0',
   timestamp: '2025-11-07 00:46:15'
->>>>>>> 5999ab8a
 }